--- conflicted
+++ resolved
@@ -223,14 +223,8 @@
 global ALLOWED_NUM_ITEMS_IN_BATCH
 ALLOWED_NUM_ITEMS_IN_BATCH = dict()
 
-<<<<<<< HEAD
-def _unsloth_get_batch_samples(self, epoch_iterator, num_batches, *args):
-=======
 def _unsloth_get_batch_samples(self, epoch_iterator, num_batches, device = None, *args, **kwargs):
->>>>>>> 4a66f8b0
     # All Unsloth Zoo code licensed under LGPLv3
-    if args:
-        print(f"WARNING: _unsloth_get_batch_samples() has unexpected arguments: {args}")
     batch_samples = []
     num_items_in_batch = None
 
