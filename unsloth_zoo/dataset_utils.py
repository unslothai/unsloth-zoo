--- conflicted
+++ resolved
@@ -182,13 +182,9 @@
     """
     # All Unsloth Zoo code licensed under LGPLv3
     tokenizer = trainer.processing_class if hasattr(trainer, "processing_class") else trainer.tokenizer
-<<<<<<< HEAD
     # if input haven't been tokenized by the trainer
     has_tokenized = not trainer.args.dataset_kwargs["skip_prepare_dataset"]
-    
-=======
-
->>>>>>> 31fce522
+
     if  not hasattr(tokenizer, "_unsloth_input_part") or \
         not hasattr(tokenizer, "_unsloth_output_part"):
         
@@ -302,35 +298,21 @@
         return { "labels" : all_labels }
     pass
 
-<<<<<<< HEAD
+    from multiprocessing import cpu_count
+    num_proc = cpu_count()
+
     if has_tokenized:
         if hasattr(trainer, "train_dataset") and trainer.train_dataset is not None:
-            trainer.train_dataset = trainer.train_dataset.map(_train_on_responses_only, batched = True)
-=======
-    from multiprocessing import cpu_count
-    num_proc = cpu_count()
-
-    if hasattr(trainer, "train_dataset") and trainer.train_dataset is not None:
-        trainer.train_dataset = trainer.train_dataset.map(_train_on_responses_only, batched = True, num_proc = num_proc)
-    pass
-    
-    if hasattr(trainer, "eval_dataset")  and trainer.eval_dataset  is not None:
-        # Eval datasets could be a dict!
-        if type(trainer.eval_dataset) is dict:
-            for key, value in trainer.eval_dataset.items():
-                trainer.eval_dataset[key] = value.map(_train_on_responses_only, batched = True, num_proc = num_proc)
-        else:
-            trainer.eval_dataset = trainer.eval_dataset.map(_train_on_responses_only, batched = True, num_proc = num_proc)
->>>>>>> 31fce522
+            trainer.train_dataset = trainer.train_dataset.map(_train_on_responses_only, batched = True, num_proc = num_proc)
         pass
         
         if hasattr(trainer, "eval_dataset")  and trainer.eval_dataset  is not None:
             # Eval datasets could be a dict!
             if type(trainer.eval_dataset) is dict:
                 for key, value in trainer.eval_dataset.items():
-                    trainer.eval_dataset[key] = value.map(_train_on_responses_only, batched = True)
+                    trainer.eval_dataset[key] = value.map(_train_on_responses_only, batched = True, num_proc = num_proc)
             else:
-                trainer.eval_dataset = trainer.eval_dataset.map(_train_on_responses_only, batched = True)
+                trainer.eval_dataset = trainer.eval_dataset.map(_train_on_responses_only, batched = True, num_proc = num_proc)
             pass
         pass
 
@@ -346,18 +328,6 @@
                 return batch
         trainer.data_collator = data_collator()
 
-<<<<<<< HEAD
-=======
-    # Edit data collator as well if not DataCollatorForSeq2Seq
-    from transformers import DataCollatorForSeq2Seq
-    if hasattr(trainer, "data_collator") and \
-        not isinstance(trainer.data_collator, DataCollatorForSeq2Seq):
-        trainer.data_collator = DataCollatorForSeq2Seq(tokenizer = tokenizer)
-
-    # Check if all labels randomnly got masked to nothing - maybe wrong chat template?
-    from .training_utils import fix_zero_training_loss
-    fix_zero_training_loss(None, tokenizer, trainer.train_dataset)
->>>>>>> 31fce522
     return trainer
 pass
 
