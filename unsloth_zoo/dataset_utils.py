# Unsloth Zoo - Utilities for Unsloth
# Copyright 2023-present Daniel Han-Chen, Michael Han-Chen & the Unsloth team. All rights reserved.
#
# This program is free software: you can redistribute it and/or modify
# it under the terms of the GNU Lesser General Public License as published by
# the Free Software Foundation, either version 3 of the License, or
# (at your option) any later version.
#
# This program is distributed in the hope that it will be useful,
# but WITHOUT ANY WARRANTY; without even the implied warranty of
# MERCHANTABILITY or FITNESS FOR A PARTICULAR PURPOSE.  See the
# GNU General Public License for more details.
#
# You should have received a copy of the GNU Lesser General Public License
# along with this program.  If not, see <https://www.gnu.org/licenses/>.

__all__ = [
    "train_on_responses_only",
    "sft_prepare_dataset",
    "standardize_data_formats",
]

from typing import Union, Callable, Optional, List, Dict
import torch

# From https://www.geeksforgeeks.org/longest-common-substring-array-strings/
# Longest Common Substring in an Array of Strings
def _old_longest_common_substring(arr):
    n = len(arr)
    s = arr[0]
    l = len(s)
    res = ""
    for i in range(l):
        for j in range(i + 1, l + 1):
            stem = s[i:j]
            k = 1
            for k in range(1, n):
                if stem not in arr[k]:
                    break
            if (k + 1 == n and len(res) < len(stem)):
                res = stem
    return res
pass


def _longest_common_sublist(lists):
    """
    Finds the longest common sublist among multiple lists.

    Parameters:
    lists (List[List[int]]): A list of lists.

    Returns:
    List[int]: The longest common sublist. If multiple sublists have the same maximum length,
               one of them is returned. If there's no common sublist, an empty list is returned.
    """
    if not lists: return []

    # Find the minimum length among all lists
    min_len = min(len(lst) for lst in lists)
    if min_len == 0: return []

    def has_common_sublist(length):
        """
        Checks if there's a common sublist of the given length across all lists.

        Returns:
        (bool, List): Tuple of whether such a sublist exists and the sublist itself.
        """
        common = set()
        first = lists[0]
        # Generate all possible sublists of the given length from the first list
        for i in range(len(first) - length + 1):
            sub = tuple(first[i:i + length])
            common.add(sub)
        pass

        # Iterate over the remaining lists and retain only the common sublists
        for lst in lists[1:]:
            current = set()
            for i in range(len(lst) - length + 1):
                sub = tuple(lst[i:i + length])
                if sub in common:
                    current.add(sub)
            common = current
            if not common:
                return False, []
        pass
        
        # If common is not empty, return one of the common sublists
        return True, list(common.pop())
    pass

    left, right = 1, min_len
    result = []

    while left <= right:
        mid = left + (right - left) // 2
        exists, sublist = has_common_sublist(mid)
        if exists:
            result = sublist  # Update result with the latest found sublist
            left = mid + 1    # Try to find a longer sublist
        else:
            right = mid - 1   # Try with a shorter length
    pass

    return result
pass


def _find_common_token_ids(component, tokenizer, force_match = False):
    """
    \n### User:\n\n
    \n\n### User:\n\n
    etc
    we need to find the middle most repeatted part.
    Tokenizers can tokenize newlines or spaces as 1 token!
    """
    right_text = ""
    if   component.endswith (" "): right_text = " "
    elif component.endswith("\n"): right_text = "\n"
    left_text = ""
    if   component.startswith (" "): left_text = " "
    elif component.startswith("\n"): left_text = "\n"
    stripped = component.strip()
    
    # Add current pieces and also newlines
    all_input_ids = []
    if not force_match:
        for left in range(3):
            for right in range(3):
                x = left*left_text + stripped + right*right_text
                x = tokenizer(x, add_special_tokens = False).input_ids
                all_input_ids.append(x)

                x = left*"\n" + stripped + right*"\n"
                x = tokenizer(x, add_special_tokens = False).input_ids
                all_input_ids.append(x)
            pass
        pass
    else:
        x = tokenizer(component, add_special_tokens = False).input_ids
        all_input_ids.append(x)
    pass

    # Old longest common substring is replaced with actual longest common list of numbers
    # substring = _old_longest_common_substring([str(x + [0]) for x in all_input_ids])
    # substring = substring.split(", ")[:-1]
    # substring = [int(x) for x in substring if x.isdigit()]
    substring = _longest_common_sublist([x + [0] for x in all_input_ids])

    # If substring is simply [0], this might be just the original single token
    # Fixes https://github.com/unslothai/unsloth/issues/1290
    # Mistral [INST] [/INST] singular tokens breaks since we output [0] but we need [3] [4]
    if substring == [0] and len(all_input_ids[0]) == 1:
        single_token = all_input_ids[0][0]
        # Confirm single token in every single possible match
        if all(single_token in x for x in all_input_ids):
            substring = [single_token]
    pass

    # Also if substring is original input_ids + [0], then leave it as the original one
    # This happens when no newlines / spaces are used in chat template
    # Eg Phi-4 does not use newlines or spaces
    if (len(set(str(x) for x in all_input_ids)) == 1) and \
        (len(all_input_ids[0]) + 1 == len(substring)) and \
        (all_input_ids[0] == substring[:-1]):

        # Use original un-changed substring
        substring = all_input_ids[0]
    pass
    
    # Also get rest of tokenized string
    original = tokenizer(component, add_special_tokens = False).input_ids
    # Get optional left and right
    for j in range(len(original)):
        if original[j : j + len(substring)] == substring: break
    optional_left  = original[:j]
    optional_right = original[j+len(substring):]
    return substring, optional_left, optional_right
pass


def train_on_responses_only(
    trainer,
    instruction_part = None,
    response_part    = None,
    force_match      = True,  # Match newlines as well!
    tokenizer        = None,  # Optional
    return_function  = False, # Useful for iterating over lists
    num_proc         = None,
):
    """
    Trains only on responses and not on the instruction by masking out
    the labels with -100 for the instruction part.
    """
    # All Unsloth Zoo code licensed under LGPLv3
    if tokenizer is None and trainer is not None:
        tokenizer = trainer.processing_class if hasattr(trainer, "processing_class") else trainer.tokenizer
    # Get non vision tokenizer
    if hasattr(tokenizer, "image_processor") or hasattr(tokenizer, "tokenizer"):
        tokenizer = tokenizer.tokenizer
    if  not hasattr(tokenizer, "_unsloth_input_part") or \
        not hasattr(tokenizer, "_unsloth_output_part"):
        
        if instruction_part is None or response_part is None:
            raise ValueError("Unsloth: instruction_part and response_part must be given!")
        pass
    elif (instruction_part is not None or response_part is not None) and \
        (hasattr(tokenizer, "_unsloth_input_part") or hasattr(tokenizer, "_unsloth_output_part")):

        raise ValueError("Unsloth: Your tokenizer already has instruction and response parts set - do not give custom ones!")
    else:
        instruction_part = tokenizer._unsloth_input_part
        response_part    = tokenizer._unsloth_output_part
    pass

    # Get most common tokens since tokenizers can tokenize stuff differently!
    Q_must, Q_left, Q_right = _find_common_token_ids(instruction_part, tokenizer, force_match)
    A_must, A_left, A_right = _find_common_token_ids(response_part,    tokenizer, force_match)

    # Store some temporary stuff
    A_first = A_must[0]
    len_A_must = len(A_must)
    A_left_reversed = A_left[::-1]
    A_right_forward = A_right

    Q_first = Q_must[0]
    len_Q_must = len(Q_must)
    Q_left_reversed = Q_left[::-1]
    Q_right_forward = Q_right
    torch_Tensor = torch.Tensor
    torch_int64  = torch.int64

    def _train_on_responses_only(examples):
        input_ids_ = examples["input_ids"]
        use_tensors = False
        if type(input_ids_) is torch_Tensor:
            use_tensors = True
            input_ids_ = input_ids_.tolist()
        if "labels" in examples:
            labels_ = examples["labels"].tolist()
            assert(len(labels_) == len(input_ids_))
        else:
            labels_ = [None]*len(input_ids_)

        all_labels = []
        for input_ids, old_labels in zip(input_ids_, labels_):
            n = len(input_ids)
            labels = [-100] * n
            
            use_old_labels = False
            if old_labels is not None:
                use_old_labels = True
                assert(n == len(old_labels))
            n_minus_1 = n - 1
            j = 0
            while j < n:
                # Find <assistant>
                if (input_ids[j] == A_first) and \
                    (input_ids[j : (k := j + len_A_must)] == A_must):

                    # Now backtrack to get previous optional tokens
                    for optional_left in A_left_reversed:
                        if j < 1: break
                        if optional_left == input_ids[j-1]: j -= 1
                        else: break
                    pass
                    # And forwards look as well
                    for optional_right in A_right_forward:
                        if k >= n_minus_1: break
                        if optional_right == input_ids[k+1]: k += 1
                        else: break
                    pass
                    # assistant_j = j
                    assistant_k = k

                    j = assistant_k
                    # Given <assistant>, now find next user
                    while j < n:
                        # Find <user>
                        # Also accept last final item if assistant is the last turn
                        if (j == n_minus_1) or \
                            ((input_ids[j] == Q_first) and \
                             (input_ids[j : (k := j + len_Q_must)] == Q_must)):

                            # Now backtrack to get previous optional tokens
                            for optional_left in Q_left_reversed:
                                if j < 1: break
                                if optional_left == input_ids[j-1]: j -= 1
                                else: break
                            pass
                            # And forwards look as well
                            for optional_right in Q_right_forward:
                                if k >= n_minus_1: break
                                if optional_right == input_ids[k+1]: k += 1
                                else: break
                            pass
                            user_j = j
                            # Account for last item
                            if user_j != n_minus_1:
                                # user_k = k
                                # j = user_k
                                j = k
                            else:
                                user_j = n
                                k = n
                            pass

                            if not use_old_labels:
                                # Now copy input_ids to labels
                                labels[assistant_k : user_j] = input_ids [assistant_k : user_j]
                                # print(assistant_j, assistant_k, user_j, user_k)
                            else:
                                # Copy over from old labels!
                                labels[assistant_k : user_j] = old_labels[assistant_k : user_j]
                            break
                        pass
                        j += 1
                    pass
                pass
                j += 1
            pass
            all_labels.append(labels)
        pass
        return { "labels" : torch.tensor(all_labels, dtype = torch.int64) if use_tensors else all_labels }
    pass
    if return_function:
        return _train_on_responses_only

    from multiprocessing import cpu_count
    if num_proc is None or type(num_proc) is not int: num_proc = cpu_count()

    if hasattr(trainer, "train_dataset") and trainer.train_dataset is not None:
        if not hasattr(trainer.train_dataset, "map"):
            raise TypeError("Unsloth: train_on_responses_only does not work on lists!")
        if isinstance(trainer.train_dataset, IterableDataset):
            trainer.train_dataset = trainer.train_dataset.map(_train_on_responses_only, batch_size = trainer.train_dataset._ex_iterable.batch_size, batched = True)
        else:
            trainer.train_dataset = trainer.train_dataset.map(_train_on_responses_only, batched = True, num_proc = num_proc)
    pass
    
    if hasattr(trainer, "eval_dataset") and trainer.eval_dataset is not None:
        # Eval datasets could be a dict!
        if type(trainer.eval_dataset) is dict:
            for key, value in trainer.eval_dataset.items():
                if not hasattr(value, "map"):
                    raise TypeError("Unsloth: train_on_responses_only does not work on lists!")
                if isinstance(value, IterableDataset):
                    trainer.eval_dataset[key] = value.map(_train_on_responses_only, batch_size = value._ex_iterable.batch_size, batched = True)
                else:
                    trainer.eval_dataset[key] = value.map(_train_on_responses_only, batched = True, num_proc = num_proc)
        else:
            if not hasattr(trainer.eval_dataset, "map"):
                raise TypeError("Unsloth: train_on_responses_only does not work on lists!")
            if isinstance(trainer.eval_dataset, IterableDataset):
                trainer.eval_dataset = trainer.eval_dataset.map(_train_on_responses_only, batch_size = trainer.eval_dataset._ex_iterable.batch_size, batched = True)
            else:
                trainer.eval_dataset = trainer.eval_dataset.map(_train_on_responses_only, batched = True, num_proc = num_proc)
        pass
    pass

    # Edit data collator as well if not DataCollatorForSeq2Seq
    from transformers import DataCollatorForSeq2Seq
    if hasattr(trainer, "data_collator") and \
        not isinstance(trainer.data_collator, DataCollatorForSeq2Seq):
        trainer.data_collator = DataCollatorForSeq2Seq(tokenizer = tokenizer)

    # Check if all labels randomnly got masked to nothing - maybe wrong chat template?
    from .training_utils import fix_zero_training_loss
    fix_zero_training_loss(None, tokenizer, trainer.train_dataset)
    return trainer
pass


def standardize_data_formats(
    dataset,
    tokenizer             = None,
    aliases_for_system    = ["system",],
    aliases_for_user      = ["user", "human", "input",],
    aliases_for_assistant = ["gpt", "assistant", "output",],
<<<<<<< HEAD
    batch_size            = 1000
=======
    num_proc              = None,
>>>>>>> d7855808
):
    """
    Standardizes ShareGPT and other formats to user/assistant Hugging Face format.
    
    Get aliases for the system, user and assistant roles.
    These shall map to "system", "user" and "assistant" respectively.
    
    aliases_for_system    = ["system",],
    aliases_for_user      = ["user", "human", "input",],
    aliases_for_assistant = ["gpt", "assistant", "output",],
    """
    import collections
    import itertools

    # Check if vision tokenizer is used - if yes, we must use the format:
    # Text : {"role" : role, "content" : "Happy"}
    # VLMs : {"role" : role, "content" : [{"type" : "text", "text" : "Happy"}]}
    is_vlm = False
    if tokenizer is not None:
        if hasattr(tokenizer, "image_processor") or hasattr(tokenizer, "tokenizer"):
            is_vlm = True

    column_names = set(next(iter(dataset)).keys())
    if "conversations" not in column_names:
        return dataset

    examples = itertools.islice(dataset, 10)
    uniques = collections.defaultdict(list)
    for example in examples:
        for message in example["conversations"]:
            for key, value in message.items():
                if type(value) is not str:
                    raise RuntimeError("Unsloth: Cannot standardize non text datasets!")
                uniques[key].append(value)
    pass

    # Must be only 2 entries
    assert(len(uniques.keys()) == 2)

    keys = list(uniques.keys())
    length_first  = len(set(uniques[keys[0]]))
    length_second = len(set(uniques[keys[1]]))

    if length_first < length_second:
        # Role is assigned to the first element
        role_key    = keys[0]
        content_key = keys[1]
    else:
        role_key    = keys[1]
        content_key = keys[0]
    pass

    # Check roles are in aliases
    all_aliases = set(aliases_for_system + aliases_for_user + aliases_for_assistant)
    roles = set(uniques[role_key])
    leftover_aliases = (all_aliases | roles) - all_aliases
    if len(leftover_aliases) != 0:
        raise TypeError(
            f"Unsloth: {list(leftover_aliases)} are not in aliases. Please update aliases."
        )
    pass

    # Mapping for aliases
    aliases_mapping = {}
    for x in aliases_for_system:    aliases_mapping[x] = "system"
    for x in aliases_for_user:      aliases_mapping[x] = "user"
    for x in aliases_for_assistant: aliases_mapping[x] = "assistant"

    def _standardize_dataset(examples):
        convos = examples["conversations"]
        all_convos = []
        for convo in convos:
            new_convo = []
            for message in convo:
                role = aliases_mapping[message[role_key]]
                text = message[content_key]
                if is_vlm: text = [ {"type" : "text", "text" : text} ]
                x = {"role" : role, "content" : text}
                new_convo.append(x)
            pass
            all_convos.append(new_convo)
        pass
        return { "conversations" : all_convos, }
    pass

<<<<<<< HEAD
    dataset_map_kwargs = {
        'batched': True,
        'desc': "Unsloth: Standardizing formats",
        'batch_size': batch_size,
    }

    if not isinstance(dataset, IterableDataset):
        from multiprocessing import cpu_count
        dataset_map_kwargs['num_proc'] = cpu_count()
=======
    from multiprocessing import cpu_count
    if num_proc is None or type(num_proc) is not int: num_proc = cpu_count()
>>>>>>> d7855808

    return dataset.map(
        _standardize_dataset,
        **dataset_map_kwargs
    )
pass


from datasets import (Dataset, IterableDataset,)
try:
    from trl.trainer.utils import ConstantLengthDataset
except:
    # TRL 0.20.0 removes ConstantLengthDataset
    ConstantLengthDataset = None

# Faster SFTTrainer prepare_dataset
def sft_prepare_dataset(
    self,
    dataset: Union[Dataset, IterableDataset],
    processing_class,
    args,
    packing: bool,
    formatting_func: Optional[Callable[[dict], str]],
    dataset_name: str,
) -> Union[Dataset, IterableDataset]:
    # All Unsloth Zoo code licensed under LGPLv3
    try:
        if isinstance(dataset, ConstantLengthDataset): return dataset
    except:
        pass

    map_kwargs = {}
    use_desc = isinstance(dataset, Dataset)
    is_vlm = hasattr(processing_class, "tokenizer")
    tokenizer = processing_class
    if is_vlm: tokenizer = processing_class.tokenizer

    # Get max length
    max_seq_length = getattr(args, "max_length", 0)
    if max_seq_length == 0: max_seq_length = getattr(args, "max_seq_length", 0)
    if max_seq_length == 0: max_seq_length = getattr(self, "max_seq_length", 0)
    if max_seq_length == 0: max_seq_length = getattr(self, "max_seq", 0)
    if max_seq_length == 0: raise RuntimeError("Unsloth: max_seq_length is 0! Please specify one!")
    dataset_text_field = getattr(args, "dataset_text_field", "text")
    do_truncation = max_seq_length != 0
    do_formatting_func = False
    do_tokenize = True

    # Get correct column names
    column_names = set(next(iter(dataset)).keys())
    used_column_names = ["input_ids"]
    if "attention_mask" in column_names:
        used_column_names.append("attention_mask")

    # Check if already tokenized so skip
    from transformers import DataCollatorForSeq2Seq, DataCollatorForLanguageModeling
    if "labels" in column_names:
        # Most likely forgot data collator!
        if is_vlm and not hasattr(tokenizer, "pad"):
            # Check if processing_class has a .pad, if not, use tokenizer.tokenizer
            raise RuntimeError(f"Unsloth: {processing_class.__class__} does not have .pad!")
        self.data_collator = DataCollatorForSeq2Seq(tokenizer)
        used_column_names.append("labels")
        do_tokenize = False
    elif "input_ids" in column_names:
        # Skip dataset prep, and set data collator
        if is_vlm and not hasattr(tokenizer, "pad"):
            # Check if processing_class has a .pad, if not, use tokenizer.tokenizer
            raise RuntimeError(f"Unsloth: {processing_class.__class__} does not have .pad!")
        self.data_collator = DataCollatorForLanguageModeling(tokenizer, mlm = False)
        do_tokenize = False
    elif dataset_text_field not in column_names:
        do_formatting_func = True
        if formatting_func is None:
            raise RuntimeError("Unsloth: You must specify a `formatting_func`")
    pass

    if do_tokenize:
        # Check double BOS tokens
        if do_formatting_func:
            test_text = formatting_func(next(iter(dataset)))
            if not isinstance(test_text, list):
                raise ValueError(
                    "Unsloth: The `formatting_func` should return a list of processed strings."
                )
            test_text = test_text[0]
        else:
            test_text = next(iter(dataset))[dataset_text_field][0]

        # Get chat template
        chat_template = getattr(processing_class, 'chat_template', '')
        if chat_template == '' and is_vlm:
            chat_template = getattr(tokenizer, 'chat_template', '')
        if chat_template is None:
            chat_template = ''

        # Get bos_token
        add_special_tokens = True
        bos_token_1 = getattr(processing_class, 'bos_token', None)
        bos_token_2 = getattr(tokenizer, 'bos_token', None)
        bos_token = bos_token_1 or bos_token_2

        if bos_token is not None:
            if test_text.startswith(bos_token) or bos_token in chat_template:
                add_special_tokens = False
                print("Unsloth: We found double BOS tokens - we shall remove one automatically.")
        pass

        # Create tokenize function
        def _tokenize(example):
            return tokenizer(
                example[dataset_text_field] if not do_formatting_func else formatting_func(example),
                truncation = do_truncation,
                max_length = max_seq_length,
                return_token_type_ids = False,
                add_special_tokens = add_special_tokens,
            )
        pass

        if not isinstance(dataset, IterableDataset):
            map_kwargs["num_proc"] = getattr(args, "dataset_num_proc", 2)
        else:
            map_kwargs["batch_size"] = dataset._ex_iterable.batch_size
            
        if use_desc: map_kwargs["desc"] = f'Unsloth: Tokenizing ["{dataset_text_field}"]'
        dataset = dataset.map(_tokenize, batched = True, **map_kwargs)

        # If VLM, switch data collator since .pad is needed!
        if is_vlm and not hasattr(processing_class, "pad"):
            data_collator = DataCollatorForLanguageModeling(tokenizer, mlm = False)
            self.data_collator = data_collator
        pass
    pass
    if packing:
        # Try using new packing which works in TRL
        try:
            pack_dataset
        except:
            print("Unsloth: Hugging Face's packing is currently buggy - we're disabling it for now!")
            return dataset

        if max_seq_length == 0:
            raise ValueError("When packing is enabled, `max_seq_length` can't be `None`.")

        if use_desc: map_kwargs["desc"] = f"Unsloth: Packing {dataset_name} dataset"
        dataset = pack_dataset(
            dataset.select_columns(used_column_names),
            max_seq_length,
            getattr(args, "packing_strategy", "bfd"),
            map_kwargs,
        )
    pass
    return dataset
pass

# Unsloth Zoo - Utilities for Unsloth
# Copyright 2023-present Daniel Han-Chen, Michael Han-Chen & the Unsloth team. All rights reserved.
#
# This program is free software: you can redistribute it and/or modify
# it under the terms of the GNU Lesser General Public License as published by
# the Free Software Foundation, either version 3 of the License, or
# (at your option) any later version.
#
# This program is distributed in the hope that it will be useful,
# but WITHOUT ANY WARRANTY; without even the implied warranty of
# MERCHANTABILITY or FITNESS FOR A PARTICULAR PURPOSE.  See the
# GNU General Public License for more details.
#
# You should have received a copy of the GNU Lesser General Public License
# along with this program.  If not, see <https://www.gnu.org/licenses/>.<|MERGE_RESOLUTION|>--- conflicted
+++ resolved
@@ -379,11 +379,8 @@
     aliases_for_system    = ["system",],
     aliases_for_user      = ["user", "human", "input",],
     aliases_for_assistant = ["gpt", "assistant", "output",],
-<<<<<<< HEAD
     batch_size            = 1000
-=======
     num_proc              = None,
->>>>>>> d7855808
 ):
     """
     Standardizes ShareGPT and other formats to user/assistant Hugging Face format.
@@ -469,7 +466,6 @@
         return { "conversations" : all_convos, }
     pass
 
-<<<<<<< HEAD
     dataset_map_kwargs = {
         'batched': True,
         'desc': "Unsloth: Standardizing formats",
@@ -478,11 +474,11 @@
 
     if not isinstance(dataset, IterableDataset):
         from multiprocessing import cpu_count
-        dataset_map_kwargs['num_proc'] = cpu_count()
-=======
-    from multiprocessing import cpu_count
-    if num_proc is None or type(num_proc) is not int: num_proc = cpu_count()
->>>>>>> d7855808
+        
+        if num_proc is None or type(num_proc) is not int: 
+          num_proc = cpu_count()
+
+        dataset_map_kwargs['num_proc'] = num_proc
 
     return dataset.map(
         _standardize_dataset,
