# Unsloth Zoo - Utilities for Unsloth
# Copyright 2023-present Daniel Han-Chen, Michael Han-Chen & the Unsloth team. All rights reserved.
#
# This program is free software: you can redistribute it and/or modify
# it under the terms of the GNU Lesser General Public License as published by
# the Free Software Foundation, either version 3 of the License, or
# (at your option) any later version.
#
# This program is distributed in the hope that it will be useful,
# but WITHOUT ANY WARRANTY; without even the implied warranty of
# MERCHANTABILITY or FITNESS FOR A PARTICULAR PURPOSE.  See the
# GNU General Public License for more details.
#
# You should have received a copy of the GNU Lesser General Public License
# along with this program.  If not, see <https://www.gnu.org/licenses/>.

__all__ = [
    "RL_REPLACEMENTS"
]

import torch
import inspect
import os
import numpy as np
from typing import Union, Callable, Optional, List, Dict
from unsloth import DEVICE_TYPE
from .temporary_patches.common import torch_compile_options
RL_REPLACEMENTS = dict()

# https://github.com/huggingface/trl/blob/main/trl/trainer/utils.py#L1674
@torch.compile(dynamic = True, fullgraph = True, options = torch_compile_options,)
def selective_log_softmax(logits, index):
    logits = logits.to(torch.float32)
    selected_logits = torch.gather(logits, dim = -1, index = index.unsqueeze(-1)).squeeze(-1)
    # loop to reduce peak mem consumption
    # logsumexp_values = torch.stack([torch.logsumexp(lg, dim=-1) for lg in logits])
    logsumexp_values = torch.logsumexp(logits, dim = -1)
    per_token_logps = selected_logits - logsumexp_values  # log_softmax(x_i) = x_i - logsumexp(x)
    return per_token_logps
pass

# More memory efficient by chunking on (bsz+qlen) dimension
# Exactly equivalent to the above
@torch.compile(dynamic = True, fullgraph = True, options = torch_compile_options,)
def chunked_selective_log_softmax(logits, index):
    # Split into 4 chunks only
    chunked_logits = torch.chunk(logits.reshape(-1, logits.shape[-1]), chunks = 4, dim = 0)
    chunked_index  = torch.chunk(index.reshape(-1), chunks = 4, dim = 0)
    all_per_token_logps = []
    # Below loop does the same as selective_log_softmax(chunk_logits, chunk_index)
    for chunk_logits, chunk_index in zip(chunked_logits, chunked_index):
        chunk_logits = chunk_logits.to(torch.float32)
        selected_logits = torch.gather(chunk_logits, dim = -1, index = chunk_index.unsqueeze(-1)).squeeze(-1)
        logsumexp_values = torch.logsumexp(chunk_logits, dim = -1)
        per_token_logps = selected_logits - logsumexp_values
        all_per_token_logps.append(per_token_logps)
    pass
    all_per_token_logps = torch.concat(all_per_token_logps)
    all_per_token_logps = all_per_token_logps.reshape((logits.shape[0], logits.shape[1]))
    return all_per_token_logps
pass

def calculate_pad_tokens_in_prompt(
        input_ids: torch.Tensor,
        logits_to_keep: int,
        pad_token_id: int
    ) -> torch.Tensor:
        """
        Given prompt tensor, it returns all the left padded tokens in that sequence. so [pad, pad, pad, cat] = 3 tokens 
        """
        if logits_to_keep >= input_ids.shape[1]:
            raise ValueError("logits_to_keep must be smaller than the sequence length.")

        prompt_section = input_ids[:, :-logits_to_keep]

        padding_mask = (prompt_section == pad_token_id)

        pad_token_counts = padding_mask.sum(dim=1)

        return pad_token_counts

def create_completion_attention_mask(
        completion_input_ids: torch.Tensor,
        left_pad_tokens_per_prompt: torch.Tensor,
        max_left_pad: int,
        pad_token_id: int
    ) -> torch.Tensor:
        """
        Given that we have a sequence, [p,p,p,c,c,c,pad,pad,pad]

        Where p are extra prompt tokens we got from slicing the torch tensor, c is completion tokens
        and pad are pad tokens, this function would make a completion mask that would 0 out the pad
        and p tokens. so in this example [0,0,0,1,1,1,0,0,0]
        """
        batch_size, completion_len = completion_input_ids.shape
        device = completion_input_ids.device

        num_tokens_to_mask = max_left_pad - left_pad_tokens_per_prompt

        indices = torch.arange(completion_len, device=device).unsqueeze(0)
        shift_mask = indices >= num_tokens_to_mask.unsqueeze(1)

        non_padding_mask = (completion_input_ids != pad_token_id)

        final_mask = shift_mask & non_padding_mask

        return final_mask

def left_pack_padding(tensor: torch.Tensor, pad_id: int) -> torch.Tensor:
    """
    Moves all padding tokens in each sequence of a batch to the right.
    """
    mask = (tensor != pad_id)
    sorted_indices = torch.argsort(mask, dim=1, descending=True, stable=True)
    packed_tensor = torch.gather(tensor, 1, sorted_indices)

    return packed_tensor

RL_REPLACEMENTS["selective_log_softmax"] = chunked_selective_log_softmax
RL_REPLACEMENTS["create_completion_attention_mask"] = create_completion_attention_mask
RL_REPLACEMENTS["calculate_pad_tokens_in_prompt"] = calculate_pad_tokens_in_prompt
RL_REPLACEMENTS["left_pack_padding"] = left_pack_padding


# Custom compiled GRPO loss - creates 3 Triton kernels
def grpo_compute_loss(
    ref_logits,
    new_logits,
    old_logits,
    input_ids,
    mask,
    beta,
    advantages,
    **kwargs
):
    # All Unsloth Zoo code licensed under LGPLv3
    # Set defaults for optional arguments
    loss_type = kwargs.get("loss_type", "grpo")
    epsilon_low = kwargs.get("epsilon_low", 0.2)
    epsilon_high = kwargs.get("epsilon_high", 0.2)
    max_completion_length = kwargs.get("max_completion_length", 8192)
    delta = kwargs.get("delta", None)
    temperature = kwargs.get("temperature", 1.0)
    logit_scale_multiply = kwargs.get("logit_scale_multiply", 0.0)
    logit_scale_divide   = kwargs.get("logit_scale_divide", 0.0)
    logit_softcapping    = kwargs.get("logit_softcapping", 0.0)
    importance_sampling_level = kwargs.get("importance_sampling_level", "token")

    input_ids = input_ids.unsqueeze(-1)

    # Optional logit softcapping and logit dividing
    if logit_scale_multiply != 0: new_logits = new_logits * logit_scale_multiply
    if logit_scale_divide   != 0: new_logits = new_logits / logit_scale_divide
    if logit_softcapping    != 0: new_logits = new_logits * torch.tanh(new_logits / logit_softcapping)

    new_logits = new_logits.to(torch.float32)
    # See https://huggingface.co/blog/the_n_implementation_details_of_rlhf_with_ppo#policy-training-implementation-details
    if temperature != 1.0: new_logits = new_logits / temperature
    new_x = torch.gather(new_logits, dim = -1, index = input_ids).squeeze(-1)
    new = new_x - torch.logsumexp(new_logits, dim = -1)
    # x_i - logsumexp(x_i)
    with torch.no_grad():
        if beta != 0.0:
            assert ref_logits is not None, "ref_logits should not be None when beta != 0.0"
            
            # Optional logit softcapping and logit dividing
            if logit_scale_multiply != 0: ref_logits = ref_logits * logit_scale_multiply
            if logit_scale_divide   != 0: ref_logits = ref_logits / logit_scale_divide
            if logit_softcapping    != 0: ref_logits = ref_logits * torch.tanh(ref_logits / logit_softcapping)

            ref_logits = ref_logits.to(torch.float32)
            # See https://huggingface.co/blog/the_n_implementation_details_of_rlhf_with_ppo#policy-training-implementation-details
            if temperature != 1.0: ref_logits = ref_logits / temperature
            ref_x = torch.gather(ref_logits, dim = -1, index = input_ids).squeeze(-1)
            ref = ref_x - torch.logsumexp(ref_logits, dim = -1)
        pass

        if old_logits is not None:
            # Optional logit softcapping and logit dividing
            if logit_scale_multiply != 0: old_logits = old_logits * logit_scale_multiply
            if logit_scale_divide   != 0: old_logits = old_logits / logit_scale_divide
            if logit_softcapping    != 0: old_logits = old_logits * torch.tanh(old_logits / logit_softcapping)

            old_logits = old_logits.to(torch.float32)
            # See https://huggingface.co/blog/the_n_implementation_details_of_rlhf_with_ppo#policy-training-implementation-details
            if temperature != 1.0: old_logits = old_logits / temperature
            old_x = torch.gather(old_logits, dim = -1, index = input_ids).squeeze(-1)
            old = old_x - torch.logsumexp(old_logits, dim = -1)
        pass
    pass

    # Reverse KL
    # Note that this is a low variance low bias estimator for the KL divergence as used in GRPO paper
    if beta != 0.0:
        kl_i = torch.exp(ref - new) - (ref - new) - 1.0

    else:
        kl_i = 0.0 # set it to 0 to not effect the downstream computation
    # Full correct reverse KL divergence?? Missing term maybe?
    # kl_i = torch.exp(new) * kl_i

    # Below is forward KL (normal KL)
    # kl_i = torch.exp(old) * (old - new)
    if old_logits is not None: 
        log_ratio = new - old
    else:
        log_ratio = new - new.detach()

    if importance_sampling_level == "token":
        log_importance_weights = log_ratio
    elif importance_sampling_level == "sequence":
        log_importance_weights = (log_ratio * mask).sum(-1) / mask.sum(-1).clamp(min=1.0)
        log_importance_weights = log_importance_weights.unsqueeze(-1)
    else:
        raise ValueError(
            f"Unknown importance sampling level: {importance_sampling_level}. Possible values are 'token' "
            "and 'sequence'."
        )

    coef_1 =  torch.exp(log_importance_weights)

    coef_2 = torch.clamp(coef_1, 1 - epsilon_low, 1 + epsilon_high)

    if delta is not None:
        loss_1 = torch.clamp(coef_1, max=delta) * advantages.unsqueeze(1)
    else:
        loss_1 = coef_1 * advantages.unsqueeze(1)
    pass

    # Must detach - otherwise gradients are not propagated correctly!
    # exp(x - x) == 1
    # loss_i = torch.exp(new - new.detach()) * advantages.unsqueeze(1)

    loss_2 = coef_2 * advantages.unsqueeze(1)
    loss_i = -torch.min(loss_1, loss_2)
    if beta != 0.0:
        loss_i = loss_i + beta * kl_i

    mask = mask.to(torch.float32)
    n_mask_per_reward = mask.sum(1)

    # https://github.com/huggingface/trl/blob/e8b8499f1f8d76838155b515e414ee98f757d6d5/trl/trainer/grpo_trainer.py#L1624
    if loss_type == "grpo":
        loss = ((loss_i * mask).sum(-1) / mask.sum(-1).clamp(min=1.0)).mean()
    elif loss_type == "bnpo":
        loss = (loss_i * mask).sum() / mask.sum().clamp(min=1.0)
    elif loss_type == "dr_grpo":
        loss = (loss_i * mask).sum() / (loss_i.size(0) * max_completion_length)
    else:
        raise ValueError(f"Unknown loss type: {loss_type}")

    # loss = (loss_i * mask).sum() / mask.sum()
    
<<<<<<< HEAD
    completion_length = n_mask_per_reward.mean()
=======
    # Get metrics as well which are folded
    with torch.inference_mode():
        completion_length = n_mask_per_reward.mean()
        n_mask_per_reward = n_mask_per_reward.clamp(min = 1.0) # Counteracts division by 0
        mean_kl_per_reward = (kl_i * mask).sum(1) / n_mask_per_reward
        mean_kl = mean_kl_per_reward.mean()
    pass
>>>>>>> 8ebb0203

    # loss = (loss_i * mask).sum() / mask.sum()
    def masked_batch_mean(x):
        with torch.inference_mode():
            if x.shape[1] == 1:  # when importance_sampling_level == "sequence"
                return x.mean()
            else:
                mean_kl_per_reward = (kl_i * mask).sum(1) / n_mask_per_reward
                mean_kl = mean_kl_per_reward.mean()
                return mean_kl

    return loss, completion_length,  masked_batch_mean(kl_i)
pass
RL_REPLACEMENTS["grpo_compute_loss"]      = grpo_compute_loss
RL_REPLACEMENTS["grpo_compute_loss_slow"] = \
    f"@torch.compile(dynamic = True, fullgraph = True, options = torch_compile_options)\n"\
    f"{inspect.getsource(grpo_compute_loss)}"
RL_REPLACEMENTS["grpo_compute_loss_slow"] = \
    RL_REPLACEMENTS["grpo_compute_loss_slow"].replace(
        "def grpo_compute_loss",
        "def grpo_compute_loss_slow",
)

# Unsloth's memory efficient GRPO implementation
class UnslothEfficientGRPO(torch.autograd.Function):
    # All Unsloth Zoo code licensed under LGPLv3
    @staticmethod
    def forward(ctx, _new_hidden_states, _old_hidden_states, _ref_hidden_states, lm_head, _input_ids, _mask, _advantages, beta, scaler = None, n_chunks = 1, extra_kwargs=None):
        if extra_kwargs is None:
            extra_kwargs = {}
        def compute_loss(new_hidden_states, old_hidden_states, ref_hidden_states, input_ids, mask, advantages, scaling):
            new_logits = torch.matmul(new_hidden_states, lm_head.t())
            new_logits = new_logits[:, :-1, :] # exclude the last logit: it corresponds to the next token pred
            with torch.no_grad():
                if beta != 0.0:
                    ref_logits = torch.matmul(ref_hidden_states, lm_head.t())
                    ref_logits = ref_logits[:, :-1, :] # exclude the last logit: it corresponds to the next token pred 
                else:
                    ref_logits = None
                if old_hidden_states is not None:
                    old_logits = torch.matmul(old_hidden_states, lm_head.t())
                    old_logits = old_logits[:, :-1, :] # exclude the last logit: it corresponds to the next token pred 
                else: 
                    old_logits = None
            # if old_hidden_states is not None: 
            #     old_logits = torch.matmul(old_hidden_states, lm_head.t()) #last logit already excluded
            #     old_logits = old_logits[:, :-1, :] # exclude the last logit: it corresponds to the next token pred 
            # else:
            #     old_logits = None
            # unsloth_zoo/rl_replacements.py
            loss, completion_length, mean_kl = grpo_compute_loss(
                ref_logits,
                new_logits,
                old_logits,
                input_ids,
                mask,
                beta,
                advantages,
                **extra_kwargs,
            )

            # Scale loss if needed for mixed precision training
            scaled_loss = loss * scaling
            # Must add .loss.detach otherwise autograd uses 2x VRAM
            return scaled_loss, (loss.detach(), completion_length, mean_kl,)
        pass

        device =_new_hidden_states.device
        grad_inputs = torch.empty_like(_new_hidden_states)
        accumulated_loss              = torch.zeros(1, device = device)
        accumulated_completion_length = torch.zeros(1, device = device)
        accumulated_mean_kl           = torch.zeros(1, device = device)

        def accumulate_chunk(
            new_hidden_states_j,
            old_hidden_states_j,
            ref_hidden_states_j,
            input_ids_j,
            mask_j,
            advantages_j,
            scaling,
            grad_inputs_j,
        ):
            (chunk_grad_input,), (chunk_loss, (unscaled_loss, chunk_completion_length, chunk_mean_kl,)) = torch.func.grad_and_value(
                compute_loss,
                argnums = (0,),
                has_aux = True,
            )(new_hidden_states_j, old_hidden_states_j, ref_hidden_states_j, input_ids_j, mask_j, advantages_j, scaling)
            accumulated_loss             .add_(unscaled_loss)
            accumulated_completion_length.add_(chunk_completion_length)
            accumulated_mean_kl          .add_(chunk_mean_kl)
            grad_inputs_j[:] = chunk_grad_input
        pass

        accumulate_chunk = torch.compile(
            accumulate_chunk,
            fullgraph = True,
            # [TODO] Dynamic marking causes torch.compile errors if sequence length is long
            dynamic = True,
            options = torch_compile_options,
        )

        grad_inputs_chunks = torch.chunk(grad_inputs,        chunks = n_chunks, dim = 0)
        new_hidden_states  = torch.chunk(_new_hidden_states, chunks = n_chunks, dim = 0)
        if _old_hidden_states is not None: 
            old_hidden_states  = torch.chunk(_old_hidden_states, chunks = n_chunks, dim = 0)
        else: 
            old_hidden_states = [None] * n_chunks
        if _ref_hidden_states is not None: 
            ref_hidden_states  = torch.chunk(_ref_hidden_states, chunks = n_chunks, dim = 0)
        else: 
            ref_hidden_states = [None] * n_chunks
        input_ids          = torch.chunk(_input_ids,         chunks = n_chunks, dim = 0)
        mask               = torch.chunk(_mask,              chunks = n_chunks, dim = 0)
        advantages         = torch.chunk(_advantages,        chunks = n_chunks, dim = 0)

        # Get mixed precision scaling if seen
        scaling = scaler.get_scale() if scaler is not None else 1.0

        # Force torch.compile to use dynamic shapes for seqlen dim
        # mark_dynamic = lambda x: torch._dynamo.mark_dynamic(x, 1)

        for (grad_inputs_j, new_hidden_states_j, old_hidden_states_j, ref_hidden_states_j,  input_ids_j, mask_j, advantages_j,) in \
            zip(grad_inputs_chunks, new_hidden_states, old_hidden_states, ref_hidden_states, input_ids, mask, advantages):

            # [TODO] Dynamic marking causes torch.compile errors if sequence length is long

            # mark_dynamic(new_hidden_states_j)
            # mark_dynamic(ref_hidden_states_j)
            # if old_hidden_states_j is not None: 
            #     mark_dynamic(old_hidden_states_j)
            # mark_dynamic(input_ids_j)
            # mark_dynamic(mask_j)
            
            accumulate_chunk(
                new_hidden_states_j,
                old_hidden_states_j,
                ref_hidden_states_j,
                input_ids_j,
                mask_j,
                advantages_j,
                scaling,
                grad_inputs_j,
            )
        pass

        grad_inputs                  .div_(n_chunks)
        accumulated_loss             .div_(n_chunks)
        accumulated_completion_length.div_(n_chunks)
        accumulated_mean_kl          .div_(n_chunks)
        ctx.save_for_backward(grad_inputs)
        return (
            accumulated_loss,
            accumulated_completion_length,
            accumulated_mean_kl,
        )
    pass

    @staticmethod
    def backward(ctx, grad_output, dcompletion_length, dmean_kl):
        (grad_input,) = ctx.saved_tensors
        return (grad_input, None, None, None, None, None, None, None, None, None, None)
    pass
pass
RL_REPLACEMENTS["UnslothEfficientGRPO"] = UnslothEfficientGRPO


def grpo_accumulated_loss(
    trainer,
    input_ids,
    attention_mask,
    logits_to_keep,
    completion_mask,
    advantages,
    old_hidden_states,
    ref_hidden_states, 
    n_chunks = -1,
    **kwargs,
):
    # All Unsloth Zoo code licensed under LGPLv3
    bsz, qlen = input_ids.shape

    pixel_values = kwargs.get('pixel_values',None)
    image_grid_thw = kwargs.get('image_grid_thw',None)
    pixel_attention_mask = kwargs.get('pixel_attention_mask',None)
    image_sizes = kwargs.get('image_sizes',None)
    # Find closest multiple
    factors = [i for i in range(1, bsz + 1) if bsz % i == 0]
    if n_chunks == -1: n_chunks = bsz
    n_chunks = factors[min(np.searchsorted(factors, n_chunks), len(factors)-1)]

    if not hasattr(trainer, '_autocast_dtype'):
        trainer._autocast_dtype = torch.float16 if os.environ.get('ACCELERATE_MIXED_PRECISION', 'fp16') == 'fp16' else torch.bfloat16
        if os.environ.get('UNSLOTH_FORCE_FLOAT32', '0') == '1': trainer._autocast_dtype = torch.float16
    pass
    os.environ["UNSLOTH_RETURN_HIDDEN_STATES"] = "1"

    lm_head = trainer.model.get_output_embeddings().weight

    if pixel_values is None: 
        left_pad_tokens_per_prompt = calculate_pad_tokens_in_prompt(input_ids, logits_to_keep, trainer.processing_class.pad_token_id)

        max_left_pad = max(left_pad_tokens_per_prompt).item()

        input_ids = left_pack_padding(input_ids, trainer.processing_class.pad_token_id)

        completion_input_ids = input_ids[:, -(logits_to_keep +max_left_pad):]

        completion_mask = create_completion_attention_mask(completion_input_ids, left_pad_tokens_per_prompt, max_left_pad, trainer.processing_class.pad_token_id).to(attention_mask.dtype)
        attention_mask =  input_ids != trainer.processing_class.pad_token_id
        attention_mask = attention_mask.to(attention_mask.dtype)
    else: 
        completion_input_ids = input_ids[:, -logits_to_keep:]
    
    unwrapped_model = trainer.accelerator.unwrap_model(trainer.model, keep_fp32_wrapper = False)
    with torch.amp.autocast(device_type = trainer.model.device.type, dtype = trainer._autocast_dtype):  
        if pixel_values is None:
            new_hidden_states = unwrapped_model(
                    input_ids = input_ids,
                    attention_mask = attention_mask,
                    pixel_values = pixel_values,
                    image_grid_thw = image_grid_thw,
                    pixel_attention_mask = pixel_attention_mask,
                    image_sizes = image_sizes,
                    #logits_to_keep = logits_to_keep + 1,
                ).logits

            #keep extra logit as we generated a new token
            new_hidden_states = new_hidden_states[:, -(logits_to_keep +max_left_pad+1): , :]
            if ref_hidden_states is not None: 
                ref_hidden_states = ref_hidden_states[:, -(logits_to_keep +max_left_pad+1): , :]
            if old_hidden_states is not None: 
                old_hidden_states = old_hidden_states[:, -(logits_to_keep +max_left_pad+1): , :]
        else: 
            new_hidden_states = unwrapped_model(
                input_ids = input_ids,
                attention_mask = attention_mask,
                pixel_values = pixel_values,
                image_grid_thw = image_grid_thw,
                pixel_attention_mask = pixel_attention_mask,
                image_sizes = image_sizes,
                logits_to_keep = logits_to_keep + 1,
            ).logits

    loss, completion_length, mean_kl = UnslothEfficientGRPO.apply(
        new_hidden_states,
        old_hidden_states,
        ref_hidden_states,
        lm_head,
        completion_input_ids,
        completion_mask,
        advantages,
        trainer.beta,
        trainer.accelerator.scaler,
        n_chunks,
        kwargs # pass kwargs as a dict
    )
    pass

    # Must force not returning hidden states but logits otherwise gibberish
    os.environ["UNSLOTH_RETURN_HIDDEN_STATES"] = "0"

    return loss, completion_length, mean_kl
    # Old non efficient code path
    new_logits = torch.matmul(new_hidden_states, lm_head.t())
    new_logits = new_logits[:, :-1, :] # exclude the last logit: it corresponds to the next token pred
    old_logits = torch.matmul(old_hidden_states, lm_head.t())
    old_logits = old_logits[:, :-1, :] # exclude the last logit: it corresponds to the next token pred
    loss, completion_length, mean_kl = grpo_compute_loss(
        old_logits,
        new_logits,
        completion_input_ids,
        completion_mask,
        trainer.beta,
        advantages,
    )
    return loss, completion_length, mean_kl
    pass
pass
RL_REPLACEMENTS["grpo_accumulated_loss"] = grpo_accumulated_loss

from .dataset_utils import sft_prepare_dataset
RL_REPLACEMENTS["sft_prepare_dataset"] = sft_prepare_dataset

# Unsloth Zoo - Utilities for Unsloth
# Copyright 2023-present Daniel Han-Chen, Michael Han-Chen & the Unsloth team. All rights reserved.
#
# This program is free software: you can redistribute it and/or modify
# it under the terms of the GNU Lesser General Public License as published by
# the Free Software Foundation, either version 3 of the License, or
# (at your option) any later version.
#
# This program is distributed in the hope that it will be useful,
# but WITHOUT ANY WARRANTY; without even the implied warranty of
# MERCHANTABILITY or FITNESS FOR A PARTICULAR PURPOSE.  See the
# GNU General Public License for more details.
#
# You should have received a copy of the GNU Lesser General Public License
# along with this program.  If not, see <https://www.gnu.org/licenses/>.<|MERGE_RESOLUTION|>--- conflicted
+++ resolved
@@ -251,19 +251,9 @@
 
     # loss = (loss_i * mask).sum() / mask.sum()
     
-<<<<<<< HEAD
     completion_length = n_mask_per_reward.mean()
-=======
+
     # Get metrics as well which are folded
-    with torch.inference_mode():
-        completion_length = n_mask_per_reward.mean()
-        n_mask_per_reward = n_mask_per_reward.clamp(min = 1.0) # Counteracts division by 0
-        mean_kl_per_reward = (kl_i * mask).sum(1) / n_mask_per_reward
-        mean_kl = mean_kl_per_reward.mean()
-    pass
->>>>>>> 8ebb0203
-
-    # loss = (loss_i * mask).sum() / mask.sum()
     def masked_batch_mean(x):
         with torch.inference_mode():
             if x.shape[1] == 1:  # when importance_sampling_level == "sequence"
