# Unsloth Zoo - Utilities for Unsloth
# Copyright 2023-present Daniel Han-Chen, Michael Han-Chen & the Unsloth team. All rights reserved.
#
# This program is free software: you can redistribute it and/or modify
# it under the terms of the GNU Lesser General Public License as published by
# the Free Software Foundation, either version 3 of the License, or
# (at your option) any later version.
#
# This program is distributed in the hope that it will be useful,
# but WITHOUT ANY WARRANTY; without even the implied warranty of
# MERCHANTABILITY or FITNESS FOR A PARTICULAR PURPOSE.  See the
# GNU General Public License for more details.
#
# You should have received a copy of the GNU Lesser General Public License
# along with this program.  If not, see <https://www.gnu.org/licenses/>.

__all__ = [
    "RL_REPLACEMENTS"
]

import torch
import inspect
import os
import numpy as np
from typing import Union, Callable, Optional, List, Dict

RL_REPLACEMENTS = dict()

torch_compile_options = {
    "epilogue_fusion"   : True,
    "max_autotune"      : False, # Disable Triton mm kernels
    "shape_padding"     : True,
    "trace.enabled"     : False,
    "triton.cudagraphs" : False,
}

# https://github.com/huggingface/trl/blob/main/trl/trainer/utils.py#L1674
@torch.compile(dynamic = True, fullgraph = True, options = torch_compile_options,)
def selective_log_softmax(logits, index):
    logits = logits.to(torch.float32)
    selected_logits = torch.gather(logits, dim = -1, index = index.unsqueeze(-1)).squeeze(-1)
    # loop to reduce peak mem consumption
    # logsumexp_values = torch.stack([torch.logsumexp(lg, dim=-1) for lg in logits])
    logsumexp_values = torch.logsumexp(logits, dim = -1)
    per_token_logps = selected_logits - logsumexp_values  # log_softmax(x_i) = x_i - logsumexp(x)
    return per_token_logps
pass
RL_REPLACEMENTS["selective_log_softmax"] = selective_log_softmax


# Custom compiled GRPO loss - creates 3 Triton kernels
def grpo_compute_loss(
    ref,
    new,
    old,
    mask,
    beta,
    advantages,
    **kwargs
):
    # All Unsloth Zoo code licensed under LGPLv3
    # Set defaults for optional arguments
    loss_type = kwargs.get("loss_type", "grpo")
    epsilon_low = kwargs.get("epsilon_low", 0.2)
    epsilon_high = kwargs.get("epsilon_high", 0.2)
    max_completion_length = kwargs.get("max_completion_length", 8192)
    delta = kwargs.get("delta", None)
    temperature = kwargs.get("temperature", 1.0)

<<<<<<< HEAD
=======
    new_logits = new_logits.to(torch.float32)
    # See https://huggingface.co/blog/the_n_implementation_details_of_rlhf_with_ppo#policy-training-implementation-details
    if temperature != 1.0:
        new_logits = new_logits / temperature
    input_ids  = input_ids.unsqueeze(-1)

    # x_i - logsumexp(x_i)
    with torch.no_grad():
        if beta != 0.0:
            assert ref_logits is not None, "ref_logits should not be None when beta != 0.0"
            ref_logits = ref_logits.to(torch.float32)
            # See https://huggingface.co/blog/the_n_implementation_details_of_rlhf_with_ppo#policy-training-implementation-details
            if temperature != 1.0:
                ref_logits = ref_logits / temperature
            ref_x = torch.gather(ref_logits, dim = -1, index = input_ids).squeeze(-1)
            ref = ref_x - torch.logsumexp(ref_logits, dim = -1)
        if old_logits is not None:
            old_logits = old_logits.to(torch.float32)
            # See https://huggingface.co/blog/the_n_implementation_details_of_rlhf_with_ppo#policy-training-implementation-details
            if temperature != 1.0:
                old_logits = old_logits / temperature
            old_x = torch.gather(old_logits, dim = -1, index = input_ids).squeeze(-1)
            old = old_x - torch.logsumexp(old_logits, dim = -1)


    new_x = torch.gather(new_logits, dim = -1, index = input_ids).squeeze(-1)
    new = new_x - torch.logsumexp(new_logits, dim = -1)

>>>>>>> 2a88fbb8
    # Reverse KL
    # Note that this is a low variance low bias estimator for the KL divergence as used in GRPO paper
    if beta != 0.0:
        kl_i = torch.exp(ref - new) - (ref - new) - 1.0

    else:
        kl_i = 0.0 # set it to 0 to not effect the downstream computation
    # Full correct reverse KL divergence?? Missing term maybe?
    # kl_i = torch.exp(new) * kl_i

    # Below is forward KL (normal KL)
    # kl_i = torch.exp(old) * (old - new)
    if old is not None: 
        coef_1 = torch.exp(new - old)
    else:
        coef_1 = torch.exp(new - new.detach())
    coef_2 = torch.clamp(coef_1, 1 - epsilon_low, 1 + epsilon_high)

    if delta is not None:
        loss_1 = torch.clamp(coef_1, max=delta) * advantages.unsqueeze(1)
    else:
        loss_1 = coef_1 * advantages.unsqueeze(1)

    
    # Must detach - otherwise gradients are not propagated correctly!
    # exp(x - x) == 1
    # loss_i = torch.exp(new - new.detach()) * advantages.unsqueeze(1)
    

    loss_2 = coef_2 * advantages.unsqueeze(1)
    loss_i = -torch.min(loss_1, loss_2)
    if beta != 0.0:
        loss_i = loss_i + beta * kl_i

    mask = mask.to(torch.float32)
    n_mask_per_reward = mask.sum(1)

    # https://github.com/huggingface/trl/blob/main/trl/trainer/grpo_trainer.py#L1363-L1370
    if loss_type == "grpo":
        loss = ((loss_i * mask).sum(-1) / mask.sum(-1).clamp(min=1.0)).mean()
    elif loss_type == "bnpo":
        loss = (loss_i * mask).sum() / mask.sum().clamp(min=1.0)
    elif loss_type == "dr_grpo":
        loss = (loss_i * mask).sum() / (loss_i.size(0) * max_completion_length)
    else:
        raise ValueError(f"Unknown loss type: {loss_type}")

    # loss = (loss_i * mask).sum() / mask.sum()
    
    # Get metrics as well which are folded
    with torch.inference_mode():
        completion_length = n_mask_per_reward.mean()
        mean_kl_per_reward = (kl_i * mask).sum(1) / n_mask_per_reward
        mean_kl = mean_kl_per_reward.mean()
    pass

    return loss, completion_length, mean_kl
pass
RL_REPLACEMENTS["grpo_compute_loss"]      = grpo_compute_loss
RL_REPLACEMENTS["grpo_compute_loss_slow"] = \
    f"@torch.compile(dynamic = True, fullgraph = True, options = torch_compile_options)\n"\
    f"{inspect.getsource(grpo_compute_loss)}"
RL_REPLACEMENTS["grpo_compute_loss_slow"] = \
    RL_REPLACEMENTS["grpo_compute_loss_slow"].replace(
        "def grpo_compute_loss",
        "def grpo_compute_loss_slow",
)

# Unsloth's memory efficient GRPO implementation
class UnslothEfficientGRPO(torch.autograd.Function):
    # All Unsloth Zoo code licensed under LGPLv3
    @staticmethod
    def forward(ctx, new_per_token_logps, old_per_token_logps, ref_per_token_logps, _mask, _advantages, beta, scaler = None, n_chunks = 1, extra_kwargs=None):
        if extra_kwargs is None:
            extra_kwargs = {}
<<<<<<< HEAD
        
        def compute_loss(new, old, ref, mask, advantages, scaling):
            loss, completion_length, mean_kl = grpo_compute_loss(
                ref, new, old, mask, beta, advantages, **extra_kwargs
=======
        def compute_loss(new_hidden_states, old_hidden_states, ref_hidden_states, input_ids, mask, advantages, scaling):
            new_logits = torch.matmul(new_hidden_states, lm_head.t())
            new_logits = new_logits[:, :-1, :] # exclude the last logit: it corresponds to the next token pred
            with torch.no_grad():
                if beta != 0.0:
                    ref_logits = torch.matmul(ref_hidden_states, lm_head.t())
                    ref_logits = ref_logits[:, :-1, :] # exclude the last logit: it corresponds to the next token pred 
                else:
                    ref_logits = None
                if old_hidden_states is not None:
                    old_logits = torch.matmul(old_hidden_states, lm_head.t())
                    old_logits = old_logits[:, :-1, :] # exclude the last logit: it corresponds to the next token pred 
                else: 
                    old_logits = None
            # if old_hidden_states is not None: 
            #     old_logits = torch.matmul(old_hidden_states, lm_head.t()) #last logit already excluded
            #     old_logits = old_logits[:, :-1, :] # exclude the last logit: it corresponds to the next token pred 
            # else:
            #     old_logits = None
            # unsloth_zoo/rl_replacements.py
            loss, completion_length, mean_kl = grpo_compute_loss(
                ref_logits,
                new_logits,
                old_logits,
                input_ids,
                mask,
                beta,
                advantages,
                **extra_kwargs,
>>>>>>> 2a88fbb8
            )

            # Scale loss if needed for mixed precision training
            scaled_loss = loss * scaling
            # Must add .loss.detach otherwise autograd uses 2x VRAM
            return scaled_loss, (loss.detach(), completion_length, mean_kl,)
        pass

        device = new_per_token_logps.device
        grad_inputs = torch.empty_like(new_per_token_logps)
        accumulated_loss              = torch.zeros(1, device = device)
        accumulated_completion_length = torch.zeros(1, device = device)
        accumulated_mean_kl           = torch.zeros(1, device = device)

        def accumulate_chunk(new_logps_j, old_logps_j, ref_logps_j, mask_j, advantages_j, scaling):
            (chunk_grad_input,), (chunk_loss, (unscaled_loss, chunk_completion_length, chunk_mean_kl,)) = torch.func.grad_and_value(
                compute_loss,
                argnums = (0,),
                has_aux = True,
            )(new_logps_j, old_logps_j, ref_logps_j, mask_j, advantages_j, scaling)
            accumulated_loss             .add_(unscaled_loss)
            accumulated_completion_length.add_(chunk_completion_length)
            accumulated_mean_kl          .add_(chunk_mean_kl)
            return chunk_grad_input
        pass

        accumulate_chunk = torch.compile(
            accumulate_chunk,
            fullgraph = True,
            options = torch_compile_options,
        )

        grad_inputs_chunks = torch.chunk(grad_inputs,        chunks = n_chunks, dim = 0)
        new_logps_chunks  = torch.chunk(new_per_token_logps, chunks = n_chunks, dim = 0)
        if old_per_token_logps is not None: 
            old_logps_chunks  = torch.chunk(old_per_token_logps, chunks = n_chunks, dim = 0)
        else: 
            old_logps_chunks = [None] * n_chunks
        ref_logps_chunks  = torch.chunk(ref_per_token_logps, chunks = n_chunks, dim = 0)
        mask               = torch.chunk(_mask,              chunks = n_chunks, dim = 0)
        advantages         = torch.chunk(_advantages,        chunks = n_chunks, dim = 0)

        # Get mixed precision scaling if seen
        scaling = scaler.get_scale() if scaler is not None else 1.0

        # Force torch.compile to use dynamic shapes for seqlen dim
        mark_dynamic = lambda x: torch._dynamo.mark_dynamic(x, 1)

        for (grad_inputs_j, new_logps_j, old_logps_j, ref_logps_j, mask_j, advantages_j,) in \
            zip(grad_inputs_chunks, new_logps_chunks, old_logps_chunks, ref_logps_chunks, mask, advantages):

            mark_dynamic(new_logps_j)
            mark_dynamic(old_logps_j)
            mark_dynamic(ref_logps_j)
            mark_dynamic(mask_j)

            grad_inputs_j.copy_(accumulate_chunk(new_logps_j, old_logps_j, ref_logps_j, mask_j, advantages_j, scaling))
        pass

        grad_inputs                  .div_(n_chunks)
        accumulated_loss             .div_(n_chunks)
        accumulated_completion_length.div_(n_chunks)
        accumulated_mean_kl          .div_(n_chunks)
        ctx.save_for_backward(grad_inputs)
        return (
            accumulated_loss,
            accumulated_completion_length,
            accumulated_mean_kl,
        )
    pass

    @staticmethod
    def backward(ctx, grad_output, dcompletion_length, dmean_kl):
        (grad_input,) = ctx.saved_tensors
        return (grad_input, None, None, None, None, None, None, None, None, None, None)
    pass
pass
RL_REPLACEMENTS["UnslothEfficientGRPO"] = UnslothEfficientGRPO


def grpo_accumulated_loss(
    trainer,
    completion_mask,
    advantages,
    ref_per_token_logps,
    new_per_token_logps,
    old_per_token_logps,
    n_chunks = -1,
    **kwargs,
):
    # All Unsloth Zoo code licensed under LGPLv3
    bsz = new_per_token_logps.shape[0]
    
    # Find closest multiple
    factors = [i for i in range(1, bsz + 1) if bsz % i == 0]
    if n_chunks == -1: n_chunks = bsz
    n_chunks = factors[min(np.searchsorted(factors, n_chunks), len(factors)-1)]

    loss, completion_length, mean_kl = UnslothEfficientGRPO.apply(
        new_per_token_logps, old_per_token_logps, ref_per_token_logps,
        completion_mask, advantages, trainer.beta,
        trainer.accelerator.scaler,
        n_chunks, kwargs # pass kwargs as a dict
    )

<<<<<<< HEAD
    return loss, completion_length, mean_kl

    # Old non efficient code path
    new_logits = torch.matmul(new_hidden_states, lm_head.t())
    new_logits = new_logits[:, :-1, :] # exclude the last logit: it corresponds to the next token pred
    old_logits = torch.matmul(old_hidden_states, lm_head.t())
    old_logits = old_logits[:, :-1, :] # exclude the last logit: it corresponds to the next token pred
    loss, completion_length, mean_kl = grpo_compute_loss(
        old_logits, new_logits, completion_input_ids, completion_mask, trainer.beta, advantages,
    )
    return loss, completion_length, mean_kl
=======
    with torch.amp.autocast(device_type = "cuda", dtype = mixed_dtype):
        # breakpoint()
        with torch.inference_mode(), trainer.accelerator.unwrap_model(trainer.model, keep_fp32_wrapper = False).disable_adapter():
            ref_hidden_states = trainer.model(input_ids = input_ids, logits_to_keep = logits_to_keep + 1).logits
        pass
        
        new_hidden_states = trainer.model(input_ids = input_ids, logits_to_keep = logits_to_keep + 1).logits
        
        loss, completion_length, mean_kl = UnslothEfficientGRPO.apply(
            new_hidden_states,
            old_hidden_states,
            ref_hidden_states,
            lm_head,
            completion_input_ids,
            completion_mask,
            advantages,
            trainer.beta,
            trainer.accelerator.scaler,
            n_chunks,
            kwargs # pass kwargs as a dict
        )

        return loss, completion_length, mean_kl

        # Old non efficient code path
        new_logits = torch.matmul(new_hidden_states, lm_head.t())
        new_logits = new_logits[:, :-1, :] # exclude the last logit: it corresponds to the next token pred
        old_logits = torch.matmul(old_hidden_states, lm_head.t())
        old_logits = old_logits[:, :-1, :] # exclude the last logit: it corresponds to the next token pred
        loss, completion_length, mean_kl = grpo_compute_loss(
            old_logits,
            new_logits,
            completion_input_ids,
            completion_mask,
            trainer.beta,
            advantages,
        )
        return loss, completion_length, mean_kl
    pass
>>>>>>> 2a88fbb8
pass
RL_REPLACEMENTS["grpo_accumulated_loss"] = grpo_accumulated_loss

from .dataset_utils import sft_prepare_dataset
RL_REPLACEMENTS["sft_prepare_dataset"] = sft_prepare_dataset

# Unsloth Zoo - Utilities for Unsloth
# Copyright 2023-present Daniel Han-Chen, Michael Han-Chen & the Unsloth team. All rights reserved.
#
# This program is free software: you can redistribute it and/or modify
# it under the terms of the GNU Lesser General Public License as published by
# the Free Software Foundation, either version 3 of the License, or
# (at your option) any later version.
#
# This program is distributed in the hope that it will be useful,
# but WITHOUT ANY WARRANTY; without even the implied warranty of
# MERCHANTABILITY or FITNESS FOR A PARTICULAR PURPOSE.  See the
# GNU General Public License for more details.
#
# You should have received a copy of the GNU Lesser General Public License
# along with this program.  If not, see <https://www.gnu.org/licenses/>.<|MERGE_RESOLUTION|>--- conflicted
+++ resolved
@@ -67,37 +67,6 @@
     delta = kwargs.get("delta", None)
     temperature = kwargs.get("temperature", 1.0)
 
-<<<<<<< HEAD
-=======
-    new_logits = new_logits.to(torch.float32)
-    # See https://huggingface.co/blog/the_n_implementation_details_of_rlhf_with_ppo#policy-training-implementation-details
-    if temperature != 1.0:
-        new_logits = new_logits / temperature
-    input_ids  = input_ids.unsqueeze(-1)
-
-    # x_i - logsumexp(x_i)
-    with torch.no_grad():
-        if beta != 0.0:
-            assert ref_logits is not None, "ref_logits should not be None when beta != 0.0"
-            ref_logits = ref_logits.to(torch.float32)
-            # See https://huggingface.co/blog/the_n_implementation_details_of_rlhf_with_ppo#policy-training-implementation-details
-            if temperature != 1.0:
-                ref_logits = ref_logits / temperature
-            ref_x = torch.gather(ref_logits, dim = -1, index = input_ids).squeeze(-1)
-            ref = ref_x - torch.logsumexp(ref_logits, dim = -1)
-        if old_logits is not None:
-            old_logits = old_logits.to(torch.float32)
-            # See https://huggingface.co/blog/the_n_implementation_details_of_rlhf_with_ppo#policy-training-implementation-details
-            if temperature != 1.0:
-                old_logits = old_logits / temperature
-            old_x = torch.gather(old_logits, dim = -1, index = input_ids).squeeze(-1)
-            old = old_x - torch.logsumexp(old_logits, dim = -1)
-
-
-    new_x = torch.gather(new_logits, dim = -1, index = input_ids).squeeze(-1)
-    new = new_x - torch.logsumexp(new_logits, dim = -1)
-
->>>>>>> 2a88fbb8
     # Reverse KL
     # Note that this is a low variance low bias estimator for the KL divergence as used in GRPO paper
     if beta != 0.0:
@@ -173,42 +142,10 @@
     def forward(ctx, new_per_token_logps, old_per_token_logps, ref_per_token_logps, _mask, _advantages, beta, scaler = None, n_chunks = 1, extra_kwargs=None):
         if extra_kwargs is None:
             extra_kwargs = {}
-<<<<<<< HEAD
         
         def compute_loss(new, old, ref, mask, advantages, scaling):
             loss, completion_length, mean_kl = grpo_compute_loss(
                 ref, new, old, mask, beta, advantages, **extra_kwargs
-=======
-        def compute_loss(new_hidden_states, old_hidden_states, ref_hidden_states, input_ids, mask, advantages, scaling):
-            new_logits = torch.matmul(new_hidden_states, lm_head.t())
-            new_logits = new_logits[:, :-1, :] # exclude the last logit: it corresponds to the next token pred
-            with torch.no_grad():
-                if beta != 0.0:
-                    ref_logits = torch.matmul(ref_hidden_states, lm_head.t())
-                    ref_logits = ref_logits[:, :-1, :] # exclude the last logit: it corresponds to the next token pred 
-                else:
-                    ref_logits = None
-                if old_hidden_states is not None:
-                    old_logits = torch.matmul(old_hidden_states, lm_head.t())
-                    old_logits = old_logits[:, :-1, :] # exclude the last logit: it corresponds to the next token pred 
-                else: 
-                    old_logits = None
-            # if old_hidden_states is not None: 
-            #     old_logits = torch.matmul(old_hidden_states, lm_head.t()) #last logit already excluded
-            #     old_logits = old_logits[:, :-1, :] # exclude the last logit: it corresponds to the next token pred 
-            # else:
-            #     old_logits = None
-            # unsloth_zoo/rl_replacements.py
-            loss, completion_length, mean_kl = grpo_compute_loss(
-                ref_logits,
-                new_logits,
-                old_logits,
-                input_ids,
-                mask,
-                beta,
-                advantages,
-                **extra_kwargs,
->>>>>>> 2a88fbb8
             )
 
             # Scale loss if needed for mixed precision training
@@ -314,7 +251,6 @@
         n_chunks, kwargs # pass kwargs as a dict
     )
 
-<<<<<<< HEAD
     return loss, completion_length, mean_kl
 
     # Old non efficient code path
@@ -326,47 +262,6 @@
         old_logits, new_logits, completion_input_ids, completion_mask, trainer.beta, advantages,
     )
     return loss, completion_length, mean_kl
-=======
-    with torch.amp.autocast(device_type = "cuda", dtype = mixed_dtype):
-        # breakpoint()
-        with torch.inference_mode(), trainer.accelerator.unwrap_model(trainer.model, keep_fp32_wrapper = False).disable_adapter():
-            ref_hidden_states = trainer.model(input_ids = input_ids, logits_to_keep = logits_to_keep + 1).logits
-        pass
-        
-        new_hidden_states = trainer.model(input_ids = input_ids, logits_to_keep = logits_to_keep + 1).logits
-        
-        loss, completion_length, mean_kl = UnslothEfficientGRPO.apply(
-            new_hidden_states,
-            old_hidden_states,
-            ref_hidden_states,
-            lm_head,
-            completion_input_ids,
-            completion_mask,
-            advantages,
-            trainer.beta,
-            trainer.accelerator.scaler,
-            n_chunks,
-            kwargs # pass kwargs as a dict
-        )
-
-        return loss, completion_length, mean_kl
-
-        # Old non efficient code path
-        new_logits = torch.matmul(new_hidden_states, lm_head.t())
-        new_logits = new_logits[:, :-1, :] # exclude the last logit: it corresponds to the next token pred
-        old_logits = torch.matmul(old_hidden_states, lm_head.t())
-        old_logits = old_logits[:, :-1, :] # exclude the last logit: it corresponds to the next token pred
-        loss, completion_length, mean_kl = grpo_compute_loss(
-            old_logits,
-            new_logits,
-            completion_input_ids,
-            completion_mask,
-            trainer.beta,
-            advantages,
-        )
-        return loss, completion_length, mean_kl
-    pass
->>>>>>> 2a88fbb8
 pass
 RL_REPLACEMENTS["grpo_accumulated_loss"] = grpo_accumulated_loss
 
