--- conflicted
+++ resolved
@@ -171,16 +171,13 @@
                 if old_hidden_states is not None:
                     old_logits = torch.matmul(old_hidden_states, lm_head.t())
                     old_logits = old_logits[:, :-1, :] # exclude the last logit: it corresponds to the next token pred 
-<<<<<<< HEAD
-=======
                 else: 
                     old_logits = None
->>>>>>> 2cc810cf
             # if old_hidden_states is not None: 
             #     old_logits = torch.matmul(old_hidden_states, lm_head.t()) #last logit already excluded
             #     old_logits = old_logits[:, :-1, :] # exclude the last logit: it corresponds to the next token pred 
             # else:
-            #     old_logits = None
+            #     old_logits = Noneunsloth_zoo/rl_replacements.py
             loss, completion_length, mean_kl = grpo_compute_loss(
                 ref_logits, new_logits,old_logits, input_ids, mask, beta, advantages, **extra_kwargs
             )
