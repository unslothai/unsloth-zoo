# Unsloth Zoo - Utilities for Unsloth
# Copyright 2023-present Daniel Han-Chen, Michael Han-Chen & the Unsloth team. All rights reserved.
#
# This program is free software: you can redistribute it and/or modify
# it under the terms of the GNU Lesser General Public License as published by
# the Free Software Foundation, either version 3 of the License, or
# (at your option) any later version.
#
# This program is distributed in the hope that it will be useful,
# but WITHOUT ANY WARRANTY; without even the implied warranty of
# MERCHANTABILITY or FITNESS FOR A PARTICULAR PURPOSE.  See the
# GNU General Public License for more details.
#
# You should have received a copy of the GNU Lesser General Public License
# along with this program.  If not, see <https://www.gnu.org/licenses/>.

__all__ = [
    "RL_REPLACEMENTS"
]

import torch
import inspect
import os
import numpy as np
from typing import Union, Callable, Optional, List, Dict

RL_REPLACEMENTS = dict()

torch_compile_options = {
    "epilogue_fusion"   : True,
    "max_autotune"      : False, # Disable Triton mm kernels
    "shape_padding"     : True,
    "trace.enabled"     : False,
    "triton.cudagraphs" : False,
}

# https://github.com/huggingface/trl/blob/main/trl/trainer/utils.py#L1674
@torch.compile(dynamic = True, fullgraph = True, options = torch_compile_options,)
def selective_log_softmax(logits, index):
    logits = logits.to(torch.float32)
    selected_logits = torch.gather(logits, dim = -1, index = index.unsqueeze(-1)).squeeze(-1)
    # loop to reduce peak mem consumption
    # logsumexp_values = torch.stack([torch.logsumexp(lg, dim=-1) for lg in logits])
    logsumexp_values = torch.logsumexp(logits, dim = -1)
    per_token_logps = selected_logits - logsumexp_values  # log_softmax(x_i) = x_i - logsumexp(x)
    return per_token_logps
pass
RL_REPLACEMENTS["selective_log_softmax"] = selective_log_softmax


# Custom compiled GRPO loss - creates 3 Triton kernels
<<<<<<< HEAD
def grpo_compute_loss(
    ref_logits,
    new_logits,
    old_logprobs,
    input_ids,
    mask,
    beta,
    advantages,
    **kwargs
):
    # Set defaults for optional arguments
    loss_type = kwargs.get("loss_type", "grpo")
    epsilon_low = kwargs.get("epsilon_low", 0.2)
    epsilon_high = kwargs.get("epsilon_high", 0.2)
    max_completion_length = kwargs.get("max_completion_length", 8192)
    delta = kwargs.get("delta", None)

=======
def grpo_compute_loss(old_logits, new_logits, ref_logits, input_ids, mask, beta, advantages):
>>>>>>> 8b5bfe23
    # All Unsloth Zoo code licensed under LGPLv3
    new_logits = new_logits.to(torch.float32)
    input_ids  = input_ids.unsqueeze(-1)

    # x_i - logsumexp(x_i)
<<<<<<< HEAD
    if beta != 0.0:
        assert ref_logits is not None, "ref_logits should not be None when beta != 0.0"
        ref_logits = ref_logits.to(torch.float32)
        ref_x = torch.gather(ref_logits, dim = -1, index = input_ids).squeeze(-1)
        ref = ref_x - torch.logsumexp(ref_logits, dim = -1)
    
=======
    with torch.no_grad():
        ref_x = torch.gather(ref_logits, dim = -1, index = input_ids).squeeze(-1)
        ref = ref_x - torch.logsumexp(ref_logits, dim = -1)
        if old_logits is not None:
            old_x = torch.gather(old_logits, dim = -1, index = input_ids).squeeze(-1)
            old = old_x - torch.logsumexp(old_logits, dim = -1)
>>>>>>> 8b5bfe23
    new_x = torch.gather(new_logits, dim = -1, index = input_ids).squeeze(-1)
    new = new_x - torch.logsumexp(new_logits, dim = -1)

    # Reverse KL
    # Note that this is a low variance low bias estimator for the KL divergence as used in GRPO paper
    if beta != 0.0:
        kl_i = torch.exp(ref - new) - (ref - new) - 1.0

    else:
        kl_i = 0.0 # set it to 0 to not effect the downstream computation
    # Full correct reverse KL divergence?? Missing term maybe?
    # kl_i = torch.exp(new) * kl_i

    # Below is forward KL (normal KL)
    # kl_i = torch.exp(old) * (old - new)
    if old_logprobs is None:
        old_logprobs = new.detach()
    coef_1 = torch.exp(new - old_logprobs)
    coef_2 = torch.clamp(coef_1, 1 - epsilon_low, 1 + epsilon_high)

    if delta is not None:
        loss_1 = torch.clamp(coef_1, max=delta) * advantages.unsqueeze(1)
    else:
        loss_1 = coef_1 * advantages.unsqueeze(1)

    
    # Must detach - otherwise gradients are not propagated correctly!
    # exp(x - x) == 1
<<<<<<< HEAD
    # loss_i = torch.exp(new - new.detach()) * advantages.unsqueeze(1)
=======
    if old is not None: 
        loss_i = torch.exp(new - old) * advantages.unsqueeze(1)
    else: 
        loss_i = torch.exp(new - new.detach()) * advantages.unsqueeze(1)
>>>>>>> 8b5bfe23

    loss_2 = coef_2 * advantages.unsqueeze(1)
    loss_i = -torch.min(loss_1, loss_2)
    if beta != 0.0:
        loss_i = loss_i + beta * kl_i

    mask = mask.to(torch.float32)
    n_mask_per_reward = mask.sum(1)

    # https://github.com/huggingface/trl/blob/main/trl/trainer/grpo_trainer.py#L1363-L1370
    if loss_type == "grpo":
        loss = ((loss_i * mask).sum(-1) / mask.sum(-1).clamp(min=1.0)).mean()
    elif loss_type == "bnpo":
        loss = (loss_i * mask).sum() / mask.sum().clamp(min=1.0)
    elif loss_type == "dr_grpo":
        loss = (loss_i * mask).sum() / (loss_i.size(0) * max_completion_length)
    else:
        raise ValueError(f"Unknown loss type: {loss_type}")

    # loss = (loss_i * mask).sum() / mask.sum()
    
    # Get metrics as well which are folded
    with torch.inference_mode():
        completion_length = n_mask_per_reward.mean()
        mean_kl_per_reward = (kl_i * mask).sum(1) / n_mask_per_reward
        mean_kl = mean_kl_per_reward.mean()
    pass

    return loss, completion_length, mean_kl
pass
RL_REPLACEMENTS["grpo_compute_loss"]      = grpo_compute_loss
RL_REPLACEMENTS["grpo_compute_loss_slow"] = \
    f"@torch.compile(dynamic = True, fullgraph = True, options = torch_compile_options)\n"\
    f"{inspect.getsource(grpo_compute_loss)}"
RL_REPLACEMENTS["grpo_compute_loss_slow"] = \
    RL_REPLACEMENTS["grpo_compute_loss_slow"].replace(
        "def grpo_compute_loss",
        "def grpo_compute_loss_slow",
)

# Unsloth's memory efficient GRPO implementation
class UnslothEfficientGRPO(torch.autograd.Function):
    # All Unsloth Zoo code licensed under LGPLv3
    @staticmethod
<<<<<<< HEAD
    def forward(ctx, _new_hidden_states, _old_logprobs, _ref_hidden_states, lm_head, _input_ids, _mask, _advantages, beta, scaler = None, n_chunks = 1, extra_kwargs=None):
        if extra_kwargs is None:
            extra_kwargs = {}
        def compute_loss(new_hidden_states, old_logprobs, ref_hidden_states,input_ids, mask, advantages, scaling):
=======
    def forward(ctx, _new_hidden_states, _old_hidden_states, _ref_hidden_states, lm_head, _input_ids, _mask, _advantages, beta, scaler = None, n_chunks = 1):
        def compute_loss(new_hidden_states, old_hidden_states, ref_hidden_states,input_ids, mask, advantages, scaling):
>>>>>>> 8b5bfe23
            new_logits = torch.matmul(new_hidden_states, lm_head.t())
            new_logits = new_logits[:, :-1, :] # exclude the last logit: it corresponds to the next token pred
            with torch.no_grad(): 
                ref_logits = torch.matmul(ref_hidden_states, lm_head.t())
                ref_logits = ref_logits[:, :-1, :] # exclude the last logit: it corresponds to the next token pred 
                if old_hidden_states is not None:
                    old_logits = torch.matmul(old_hidden_states, lm_head.t())
                    old_logits = old_logits[:, :-1, :] # exclude the last logit: it corresponds to the next token pred 
            # if old_hidden_states is not None: 
            #     old_logits = torch.matmul(old_hidden_states, lm_head.t()) #last logit already excluded
            #     old_logits = old_logits[:, :-1, :] # exclude the last logit: it corresponds to the next token pred 
            # else:
            #     old_logits = None
            loss, completion_length, mean_kl = grpo_compute_loss(
<<<<<<< HEAD
                ref_logits, new_logits,old_logprobs, input_ids, mask, beta, advantages, **extra_kwargs
=======
                old_logits, new_logits,ref_logits, input_ids, mask, beta, advantages,
>>>>>>> 8b5bfe23
            )

            # Scale loss if needed for mixed precision training
            scaled_loss = loss * scaling
            # Must add .loss.detach otherwise autograd uses 2x VRAM
            return scaled_loss, (loss.detach(), completion_length, mean_kl,)
        pass

        device =_new_hidden_states.device
        grad_inputs = torch.empty_like(_new_hidden_states)
        accumulated_loss              = torch.zeros(1, device = device)
        accumulated_completion_length = torch.zeros(1, device = device)
        accumulated_mean_kl           = torch.zeros(1, device = device)

        def accumulate_chunk(new_hidden_states_j, old_hidden_states_j, ref_hidden_states_j, input_ids_j, mask_j, advantages_j, scaling):
            (chunk_grad_input,), (chunk_loss, (unscaled_loss, chunk_completion_length, chunk_mean_kl,)) = torch.func.grad_and_value(
                compute_loss,
                argnums = (0,),
                has_aux = True,
            )(new_hidden_states_j, old_hidden_states_j, ref_hidden_states_j, input_ids_j, mask_j, advantages_j, scaling)
            accumulated_loss             .add_(unscaled_loss)
            accumulated_completion_length.add_(chunk_completion_length)
            accumulated_mean_kl          .add_(chunk_mean_kl)
            return chunk_grad_input
        pass

        accumulate_chunk = torch.compile(
            accumulate_chunk,
            fullgraph = True,
            options = torch_compile_options,
        )

        grad_inputs_chunks = torch.chunk(grad_inputs,        chunks = n_chunks, dim = 0)
        new_hidden_states  = torch.chunk(_new_hidden_states, chunks = n_chunks, dim = 0)
        if _old_hidden_states is not None: 
            old_hidden_states  = torch.chunk(_old_hidden_states, chunks = n_chunks, dim = 0)
        else: 
            old_hidden_states = [None] * n_chunks
        ref_hidden_states  = torch.chunk(_ref_hidden_states, chunks = n_chunks, dim = 0)
        input_ids          = torch.chunk(_input_ids,         chunks = n_chunks, dim = 0)
        mask               = torch.chunk(_mask,              chunks = n_chunks, dim = 0)
        advantages         = torch.chunk(_advantages,        chunks = n_chunks, dim = 0)

        # Get mixed precision scaling if seen
        scaling = scaler.get_scale() if scaler is not None else 1.0

        # Force torch.compile to use dynamic shapes for seqlen dim
        mark_dynamic = lambda x: torch._dynamo.mark_dynamic(x, 1)

        for (grad_inputs_j, new_hidden_states_j, old_hidden_states_j, ref_hidden_states_j,  input_ids_j, mask_j, advantages_j,) in \
            zip(grad_inputs_chunks, new_hidden_states, old_hidden_states, ref_hidden_states, input_ids, mask, advantages):

            mark_dynamic(new_hidden_states_j)
            mark_dynamic(ref_hidden_states_j)
            if old_hidden_states_j is not None: 
                mark_dynamic(old_hidden_states_j)
            mark_dynamic(input_ids_j)
            mark_dynamic(mask_j)

            
            grad_inputs_j.copy_(accumulate_chunk(new_hidden_states_j, old_hidden_states_j,ref_hidden_states_j,  input_ids_j, mask_j, advantages_j, scaling))
        pass

        grad_inputs                  .div_(n_chunks)
        accumulated_loss             .div_(n_chunks)
        accumulated_completion_length.div_(n_chunks)
        accumulated_mean_kl          .div_(n_chunks)
        ctx.save_for_backward(grad_inputs)
        return (
            accumulated_loss,
            accumulated_completion_length,
            accumulated_mean_kl,
        )
    pass

    @staticmethod
    def backward(ctx, grad_output, dcompletion_length, dmean_kl):
        (grad_input,) = ctx.saved_tensors
        return (grad_input, None, None, None, None, None, None, None, None, None, None)
    pass
pass
RL_REPLACEMENTS["UnslothEfficientGRPO"] = UnslothEfficientGRPO


def grpo_accumulated_loss(
    trainer,
    input_ids,
    logits_to_keep,
    completion_mask,
    advantages,
    old_hidden_states,
    n_chunks = -1,
    **kwargs,
):
    # All Unsloth Zoo code licensed under LGPLv3
    bsz, qlen = input_ids.shape
    
    # Find closest multiple
    factors = [i for i in range(1, bsz + 1) if bsz % i == 0]
    if n_chunks == -1: n_chunks = bsz
    n_chunks = factors[min(np.searchsorted(factors, n_chunks), len(factors)-1)]

    mixed_dtype = torch.float16 if os.environ.get('ACCELERATE_MIXED_PRECISION', 'fp16') == 'fp16' else torch.bfloat16
    os.environ["UNSLOTH_RETURN_HIDDEN_STATES"] = "1"

    completion_input_ids = input_ids[:, -logits_to_keep:]
    lm_head = trainer.model.get_output_embeddings().weight

    with torch.amp.autocast(device_type = "cuda", dtype = mixed_dtype):
        #breakpoint()
        with torch.inference_mode(), trainer.accelerator.unwrap_model(trainer.model, keep_fp32_wrapper = False).disable_adapter():
            ref_hidden_states = trainer.model(input_ids = input_ids, logits_to_keep = logits_to_keep + 1).logits
        pass
        
        new_hidden_states = trainer.model(input_ids = input_ids, logits_to_keep = logits_to_keep + 1).logits
        
        loss, completion_length, mean_kl = UnslothEfficientGRPO.apply(
            new_hidden_states, old_hidden_states ,ref_hidden_states, lm_head,
            completion_input_ids, completion_mask, advantages, trainer.beta,
            trainer.accelerator.scaler,
            n_chunks, kwargs # pass kwargs as a dict
        )

        return loss, completion_length, mean_kl

        # Old non efficient code path
        new_logits = torch.matmul(new_hidden_states, lm_head.t())
        new_logits = new_logits[:, :-1, :] # exclude the last logit: it corresponds to the next token pred
        old_logits = torch.matmul(old_hidden_states, lm_head.t())
        old_logits = old_logits[:, :-1, :] # exclude the last logit: it corresponds to the next token pred
        loss, completion_length, mean_kl = grpo_compute_loss(
            old_logits, new_logits, completion_input_ids, completion_mask, trainer.beta, advantages,
        )
        return loss, completion_length, mean_kl
    pass
pass
RL_REPLACEMENTS["grpo_accumulated_loss"] = grpo_accumulated_loss

from .dataset_utils import sft_prepare_dataset
RL_REPLACEMENTS["sft_prepare_dataset"] = sft_prepare_dataset

# Unsloth Zoo - Utilities for Unsloth
# Copyright 2023-present Daniel Han-Chen, Michael Han-Chen & the Unsloth team. All rights reserved.
#
# This program is free software: you can redistribute it and/or modify
# it under the terms of the GNU Lesser General Public License as published by
# the Free Software Foundation, either version 3 of the License, or
# (at your option) any later version.
#
# This program is distributed in the hope that it will be useful,
# but WITHOUT ANY WARRANTY; without even the implied warranty of
# MERCHANTABILITY or FITNESS FOR A PARTICULAR PURPOSE.  See the
# GNU General Public License for more details.
#
# You should have received a copy of the GNU Lesser General Public License
# along with this program.  If not, see <https://www.gnu.org/licenses/>.<|MERGE_RESOLUTION|>--- conflicted
+++ resolved
@@ -49,11 +49,10 @@
 
 
 # Custom compiled GRPO loss - creates 3 Triton kernels
-<<<<<<< HEAD
 def grpo_compute_loss(
     ref_logits,
     new_logits,
-    old_logprobs,
+    old_logits,
     input_ids,
     mask,
     beta,
@@ -67,29 +66,23 @@
     max_completion_length = kwargs.get("max_completion_length", 8192)
     delta = kwargs.get("delta", None)
 
-=======
-def grpo_compute_loss(old_logits, new_logits, ref_logits, input_ids, mask, beta, advantages):
->>>>>>> 8b5bfe23
     # All Unsloth Zoo code licensed under LGPLv3
     new_logits = new_logits.to(torch.float32)
     input_ids  = input_ids.unsqueeze(-1)
 
     # x_i - logsumexp(x_i)
-<<<<<<< HEAD
-    if beta != 0.0:
-        assert ref_logits is not None, "ref_logits should not be None when beta != 0.0"
-        ref_logits = ref_logits.to(torch.float32)
-        ref_x = torch.gather(ref_logits, dim = -1, index = input_ids).squeeze(-1)
-        ref = ref_x - torch.logsumexp(ref_logits, dim = -1)
-    
-=======
+
     with torch.no_grad():
-        ref_x = torch.gather(ref_logits, dim = -1, index = input_ids).squeeze(-1)
-        ref = ref_x - torch.logsumexp(ref_logits, dim = -1)
+        if beta != 0.0:
+            assert ref_logits is not None, "ref_logits should not be None when beta != 0.0"
+            ref_logits = ref_logits.to(torch.float32)
+            ref_x = torch.gather(ref_logits, dim = -1, index = input_ids).squeeze(-1)
+            ref = ref_x - torch.logsumexp(ref_logits, dim = -1)
         if old_logits is not None:
             old_x = torch.gather(old_logits, dim = -1, index = input_ids).squeeze(-1)
             old = old_x - torch.logsumexp(old_logits, dim = -1)
->>>>>>> 8b5bfe23
+
+
     new_x = torch.gather(new_logits, dim = -1, index = input_ids).squeeze(-1)
     new = new_x - torch.logsumexp(new_logits, dim = -1)
 
@@ -105,9 +98,10 @@
 
     # Below is forward KL (normal KL)
     # kl_i = torch.exp(old) * (old - new)
-    if old_logprobs is None:
-        old_logprobs = new.detach()
-    coef_1 = torch.exp(new - old_logprobs)
+    if old_logits is not None: 
+        coef_1 = torch.exp(new - old)
+    else:
+        coef_1 = torch.exp(new - new.detach())
     coef_2 = torch.clamp(coef_1, 1 - epsilon_low, 1 + epsilon_high)
 
     if delta is not None:
@@ -118,14 +112,8 @@
     
     # Must detach - otherwise gradients are not propagated correctly!
     # exp(x - x) == 1
-<<<<<<< HEAD
     # loss_i = torch.exp(new - new.detach()) * advantages.unsqueeze(1)
-=======
-    if old is not None: 
-        loss_i = torch.exp(new - old) * advantages.unsqueeze(1)
-    else: 
-        loss_i = torch.exp(new - new.detach()) * advantages.unsqueeze(1)
->>>>>>> 8b5bfe23
+    
 
     loss_2 = coef_2 * advantages.unsqueeze(1)
     loss_i = -torch.min(loss_1, loss_2)
@@ -170,20 +158,16 @@
 class UnslothEfficientGRPO(torch.autograd.Function):
     # All Unsloth Zoo code licensed under LGPLv3
     @staticmethod
-<<<<<<< HEAD
-    def forward(ctx, _new_hidden_states, _old_logprobs, _ref_hidden_states, lm_head, _input_ids, _mask, _advantages, beta, scaler = None, n_chunks = 1, extra_kwargs=None):
+    def forward(ctx, _new_hidden_states, _old_hidden_states, _ref_hidden_states, lm_head, _input_ids, _mask, _advantages, beta, scaler = None, n_chunks = 1, extra_kwargs=None):
         if extra_kwargs is None:
             extra_kwargs = {}
-        def compute_loss(new_hidden_states, old_logprobs, ref_hidden_states,input_ids, mask, advantages, scaling):
-=======
-    def forward(ctx, _new_hidden_states, _old_hidden_states, _ref_hidden_states, lm_head, _input_ids, _mask, _advantages, beta, scaler = None, n_chunks = 1):
         def compute_loss(new_hidden_states, old_hidden_states, ref_hidden_states,input_ids, mask, advantages, scaling):
->>>>>>> 8b5bfe23
             new_logits = torch.matmul(new_hidden_states, lm_head.t())
             new_logits = new_logits[:, :-1, :] # exclude the last logit: it corresponds to the next token pred
             with torch.no_grad(): 
                 ref_logits = torch.matmul(ref_hidden_states, lm_head.t())
                 ref_logits = ref_logits[:, :-1, :] # exclude the last logit: it corresponds to the next token pred 
+                old_logits = None
                 if old_hidden_states is not None:
                     old_logits = torch.matmul(old_hidden_states, lm_head.t())
                     old_logits = old_logits[:, :-1, :] # exclude the last logit: it corresponds to the next token pred 
@@ -193,11 +177,7 @@
             # else:
             #     old_logits = None
             loss, completion_length, mean_kl = grpo_compute_loss(
-<<<<<<< HEAD
-                ref_logits, new_logits,old_logprobs, input_ids, mask, beta, advantages, **extra_kwargs
-=======
-                old_logits, new_logits,ref_logits, input_ids, mask, beta, advantages,
->>>>>>> 8b5bfe23
+                ref_logits, new_logits,old_logits, input_ids, mask, beta, advantages, **extra_kwargs
             )
 
             # Scale loss if needed for mixed precision training
