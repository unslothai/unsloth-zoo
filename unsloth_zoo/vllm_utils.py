# Unsloth Zoo - Utilities for Unsloth
# Copyright 2023-present Daniel Han-Chen, Michael Han-Chen & the Unsloth team. All rights reserved.
#
# This program is free software: you can redistribute it and/or modify
# it under the terms of the GNU Lesser General Public License as published by
# the Free Software Foundation, either version 3 of the License, or
# (at your option) any later version.
#
# This program is distributed in the hope that it will be useful,
# but WITHOUT ANY WARRANTY; without even the implied warranty of
# MERCHANTABILITY or FITNESS FOR A PARTICULAR PURPOSE.  See the
# GNU General Public License for more details.
#
# You should have received a copy of the GNU Lesser General Public License
# along with this program.  If not, see <https://www.gnu.org/licenses/>.

__all__ = [
    "patch_vllm",
    "vllm_dynamic_quant_supported",
    "convert_vllm_to_huggingface",
    "get_vllm_state_dict",
    "assert_same_state_dict",
    "load_vllm",
    "create_batches",
    "delete_vllm",
    "save_lora",
    "load_lora",
    "generate_batches",
    "convert_lora_modules",
    "return_lora_modules",
    "get_lora_supported_ranks",
]

from typing import Optional, List, Tuple, Dict, Any
import importlib.util
import re
from collections import OrderedDict
import numpy as np
from copy import deepcopy
import math
import gc
import os
import ast
import sys
import torch
from torch import __version__ as torch_version
import json
import psutil
import functools
import contextlib
import inspect
from functools import partial
from .utils import _get_dtype, get_quant_type, Version
from .empty_model import *
from .hf_utils import (
    dtype_from_config,
    add_dtype_kwargs,
    set_dtype_in_config,
)
from .patching_utils import patch_model_and_tokenizer
from .temporary_patches.common import (
    get_torch_compile_options,
    UNSLOTH_ENABLE_LOGGING,
)
from .log import logger
from .device_type import DEVICE_TYPE
global LORA_REQUEST_ID

# Ignore logging messages
import logging
class HideLoggingMessage(logging.Filter):
    def __init__(self, text): self.text = text
    def filter(self, x): return not (self.text in x.getMessage())
pass

def _return_nothing(*args, **kwargs): return None
def _return_self(self, *args, **kwargs): return self
def _return_self_tokenizer(self, *args, **kwargs): return self.tokenizer

def get_target_device(index = 0):
    if DEVICE_TYPE == "hip":
        return torch.device("cuda", index)
    return torch.device(DEVICE_TYPE, index)

def get_mem_info():
    if DEVICE_TYPE == "xpu":
        free_memory, total_memory = torch.xpu.mem_get_info()
    else:
        free_memory, total_memory = torch.cuda.mem_get_info()
    return free_memory, total_memory
pass

if importlib.util.find_spec("vllm") is not None:
    from vllm import __version__ as vllm_version

    # Patch excessive warning messages
    if not UNSLOTH_ENABLE_LOGGING:
        # Disable all not supported messages
        # Regarding multimodal models, vLLM currently only supports adding LoRA to language model.
        try:
            from vllm.worker.model_runner import logger as vllm_logger
            vllm_logger.addFilter(HideLoggingMessage("only supports adding LoRA"))
            del vllm_logger
        except:
            pass
        try:
            from vllm.v1.worker.lora_model_runner_mixin import logger as vllm_logger
            vllm_logger.addFilter(HideLoggingMessage("only supports adding LoRA"))
            del vllm_logger
        except:
            pass
    pass

    # Allow unsloth dynamic quants to work
    def is_layer_skipped_bnb(prefix: str, llm_int8_skip_modules):
        # Split the prefix into its dot-separated components
        components = prefix.split('.')
        # Check if any of the skip modules exactly matches any component
        vllm_check = any(
            module_name in components
            for module_name in llm_int8_skip_modules
        )

        # Allow certain layers to not be quantized
        components = set(".".join(components[:i+1]) for i in range(len(components)))
        unsloth_check = len(set(llm_int8_skip_modules) & components) != 0

        return vllm_check or unsloth_check
    pass

    # Since https://github.com/vllm-project/vllm/blob/4959915089f1bcf011f082136464e48b76c7e3d9/vllm/model_executor/model_loader/bitsandbytes_loader.py
    # vLLM dequantizes the Double quant scalars on the fly
    # We disable this
    def dequantize_dq(quant_states):
        return quant_states
    def _dequantize_dq(self, quant_states):
        return quant_states
    try:
        import vllm.model_executor.model_loader.bitsandbytes_loader
        if hasattr(
            vllm.model_executor.model_loader.bitsandbytes_loader,
            "dequantize_dq",
        ):
            vllm.model_executor.model_loader.bitsandbytes_loader.dequantize_dq = dequantize_dq
        elif hasattr(
            vllm.model_executor.model_loader.bitsandbytes_loader.BitsAndBytesModelLoader,
            "_dequantize_dq",
        ):
            vllm.model_executor.model_loader.bitsandbytes_loader.BitsAndBytesModelLoader._dequantize_dq = _dequantize_dq
        pass
    except:
        pass

    # Patch apply_bnb_4bit
    import vllm.model_executor.layers.quantization.bitsandbytes
    if not hasattr(
        vllm.model_executor.layers.quantization.bitsandbytes,
        "apply_bnb_4bit"
    ):
        # Fix force using torch.bfloat16 all the time and make it dynamic
        def _apply_4bit_weight(
            self,
            layer: torch.nn.Module,
            x: torch.Tensor,
            bias: Optional[torch.Tensor] = None,
        ) -> torch.Tensor:
            # only load the bitsandbytes module when needed
            from bitsandbytes import matmul_4bit

            original_type = x.dtype
            original_shape = x.shape
            reshape_after_matmul = False
            if x.ndim > 2:
                x = x.reshape(-1, x.size(-1))
                reshape_after_matmul = True

            qweight = layer.weight
            quant_states = qweight.bnb_quant_state
            offsets = qweight.bnb_shard_offsets
            inference_dtype = quant_states[0].dtype
            bf_x = x.to(inference_dtype) # Originally used bfloat16

            out_dim_0 = x.shape[0]
            out_dim_1 = sum(
                [quant_state[1].shape[0] for quant_state in quant_states.items()])
            out = torch.empty(out_dim_0,
                              out_dim_1,
                              dtype=inference_dtype,
                              device=x.device)

            current_index = 0
            for i in range(len(quant_states)):
                output_size = quant_states[i].shape[0]
                # It is more efficient to use out kwarg like
                # matmul_4bit(..., out = ...).  Infeasible now due to the bug
                # https://github.com/TimDettmers/bitsandbytes/issues/1235.
                # Need to change  after the bug is fixed.
                out[:, current_index:current_index + output_size] = matmul_4bit(
                    bf_x, qweight[offsets[i]:offsets[i + 1]].t(), quant_states[i])

                current_index += output_size

            out = out.to(original_type)

            if reshape_after_matmul:
                out = out.view(*original_shape[:-1], out.size(-1))

            if bias is not None:
                out += bias

            return out
        pass
    else:
        # Newer vLLM versions have _apply_bnb_4bit
        apply_bnb_4bit = vllm.model_executor.layers.quantization.bitsandbytes.apply_bnb_4bit
        def _apply_4bit_weight(
            self,
            layer: torch.nn.Module,
            x: torch.Tensor,
            bias: Optional[torch.Tensor] = None,
        ) -> torch.Tensor:
            # only load the bitsandbytes module when needed
            original_type = x.dtype
            original_shape = x.shape
            reshape_after_matmul = False
            if x.ndim > 2:
                x = x.reshape(-1, x.size(-1))
                reshape_after_matmul = True

            qweight = layer.weight
            quant_states = qweight.bnb_quant_state
            offsets = qweight.bnb_shard_offsets
            inference_dtype = quant_states[0].dtype
            bf_x = x.to(inference_dtype) # Originally used bfloat16

            out_dim_0 = x.shape[0]
            out_dim_1 = sum(
                [quant_state[1].shape[0] for quant_state in quant_states.items()])
            out = torch.empty(out_dim_0,
                              out_dim_1,
                              dtype=inference_dtype,
                              device=x.device)
            apply_bnb_4bit(bf_x, qweight, offsets, out)
            out = out.to(original_type)

            if reshape_after_matmul:
                out = out.view(*original_shape[:-1], out.size(-1))

            if bias is not None:
                out += bias

            return out
        pass
    pass

    def patch_vllm_bitsandbytes():
        # All Unsloth Zoo code licensed under LGPLv3
        import vllm.model_executor.layers.quantization.bitsandbytes
        vllm.model_executor.layers.quantization.bitsandbytes.is_layer_skipped_bnb = is_layer_skipped_bnb
        vllm.model_executor.layers.quantization.bitsandbytes.BitsAndBytesLinearMethod._apply_4bit_weight = _apply_4bit_weight

        # Disable all not supported messages
        try:
            from vllm.config import logger as vllm_config_logger
        except:
            # vLLM refactored a lot of configs. Most of them are backwards compatible for imports. This seems to not be.
            from vllm.config.model import logger as vllm_config_logger
        vllm_config_logger.addFilter(HideLoggingMessage("not supported"))
        vllm_config_logger.addFilter(HideLoggingMessage("is not tested"))
        vllm_config_logger.addFilter(HideLoggingMessage("is not fully optimized"))
        vllm_config_logger.addFilter(HideLoggingMessage("not set"))
        del vllm_config_logger
    pass

    class BitsAndBytesConfig(
        vllm.model_executor.layers.quantization.bitsandbytes.BitsAndBytesConfig
    ):
        # All Unsloth Zoo code licensed under LGPLv3
        def __init__(self, *args, **kwargs):
            dtype = os.environ.get("UNSLOTH_bnb_4bit_compute_dtype", kwargs["bnb_4bit_compute_dtype"])
            kwargs["bnb_4bit_compute_dtype"] = dtype
            print(f"Unsloth: vLLM Bitsandbytes config using kwargs = {kwargs}")
            super().__init__(*args, **kwargs)
        pass
    pass

    def patch_vllm_compute_dtype(dtype = torch.float16):
        # All Unsloth Zoo code licensed under LGPLv3
        # vLLM defaults to using the model config file's compute_dtype
        # We shall fix it dynamically!
        old_config = vllm.model_executor.layers.quantization.bitsandbytes.BitsAndBytesConfig

        dtype = str(dtype)
        if dtype.startswith("torch."): dtype = dtype[len("torch."):]
        os.environ["UNSLOTH_bnb_4bit_compute_dtype"] = dtype

        vllm.model_executor.layers.quantization.bitsandbytes.BitsAndBytesConfig = BitsAndBytesConfig
        return old_config
    pass

    def unpatch_vllm_compute_dtype(old_config):
        # All Unsloth Zoo code licensed under LGPLv3
        import vllm.model_executor.layers.quantization.bitsandbytes
        vllm.model_executor.layers.quantization.bitsandbytes.BitsAndBytesConfig = old_config
        del os.environ["UNSLOTH_bnb_4bit_compute_dtype"]
    pass

    def patch_vllm_lora_tokenizer():
        import vllm.transformers_utils.tokenizer
        vllm.transformers_utils.tokenizer.get_lora_tokenizer = _return_nothing
        vllm.transformers_utils.tokenizer.get_lora_tokenizer_async = _return_nothing

        try:
            import vllm.transformers_utils.tokenizer_group.tokenizer_group
            vllm.transformers_utils.tokenizer_group.tokenizer_group.get_lora_tokenizer = _return_nothing
            vllm.transformers_utils.tokenizer_group.tokenizer_group.get_lora_tokenizer_async = _return_nothing
        except:
            pass
        try:
            # New vLLM is now a class!
            import vllm.transformers_utils.tokenizer_group
            vllm.transformers_utils.tokenizer_group.TokenizerGroup.get_lora_tokenizer = _return_self_tokenizer
            vllm.transformers_utils.tokenizer_group.TokenizerGroup.get_lora_tokenizer_async = _return_self_tokenizer
        except:
            pass
    pass

    from .vllm_lora_request import LoRARequest as PatchedLoRARequest
    from .vllm_lora_worker_manager import (
        WorkerLoRAManager as PatchedWorkerLoRAManager,
        LRUCacheWorkerLoRAManager as PatchedLRUCacheWorkerLoRAManager,
    )
    def patch_vllm_lora_load_tensors():
        import vllm.lora.request
        vllm.lora.request.LoRARequest = PatchedLoRARequest
        import vllm.lora.worker_manager
        vllm.lora.worker_manager.LoRARequest = PatchedLoRARequest
        vllm.lora.worker_manager.WorkerLoRAManager = PatchedWorkerLoRAManager
        vllm.lora.worker_manager.LRUCacheWorkerLoRAManager = PatchedLRUCacheWorkerLoRAManager
        try:
            import vllm.v1.worker.lora_model_runner_mixin
            vllm.v1.worker.lora_model_runner_mixin.LRUCacheWorkerLoRAManager = PatchedLRUCacheWorkerLoRAManager
        except:
            pass
        if os.getenv("UNSLOTH_DO_NOT_PATCH_V0_LRU_LORA_MANAGER", "0") == "1":
            return
        try:
            import vllm.worker.model_runner
            vllm.worker.model_runner.LRUCacheWorkerLoRAManager = PatchedLRUCacheWorkerLoRAManager
        except:
            pass
    pass

    def set_inductor_config(config, runtime_shape):
        if isinstance(runtime_shape, int):
            # for a specific batchsize, tuning triton kernel parameters
            # can be beneficial
            config["max_autotune"] = False # Very slow so disable
            config["coordinate_descent_tuning"] = True
    pass

    def patch_vllm_set_inductor_config():
        try:
            import vllm.compilation.compiler_interface
            vllm.compilation.compiler_interface.set_inductor_config = set_inductor_config
        except:
            pass
        return
    pass
else:
    def patch_vllm_bitsandbytes():
        return
    pass

    def patch_vllm_compute_dtype():
        return
    pass

    def unpatch_vllm_compute_dtype(old_config):
        return
    pass

    def patch_vllm_lora_tokenizer():
        return
    pass

    def patch_vllm_lora_load_tensors():
        return
    pass

    def patch_vllm_set_inductor_config():
        return
    pass
pass


if importlib.util.find_spec("bitsandbytes") is not None:
    import bitsandbytes.functional
    from bitsandbytes.utils import pack_dict_to_tensor, unpack_tensor_to_dict

    # Force offsets to be in float32 and not bfloat16 / float16
    @classmethod
    def from_dict(cls, qs_dict: Dict[str, Any], device: torch.device) -> "QuantState":
        """
        unpacks components of state_dict into QuantState
        where necessary, convert into strings, torch.dtype, ints, etc.

        qs_dict: based on state_dict, with only relevant keys, striped of prefixes.

        item with key `quant_state.bitsandbytes__[nf4/fp4]` may contain minor and non-tensor quant state items.
        """

        # unpacking tensor with non-tensor components
        qs_key = [k for k, v in qs_dict.items() if "quant_state" in k and isinstance(v, torch.Tensor)]
        if not len(qs_key) and "quant_type" not in qs_dict:
            raise ValueError("Expected packed or unpacked quant_state items, found neither")
        elif len(qs_key) != 1 or qs_key[0].split(".")[-1] not in cls.valid_qs_type_keys:
            raise ValueError(
                f"There should be exactly one `quant_state` item with ending from {cls.valid_qs_type_keys}.\nDetected {qs_key}.",
            )

        # unpacking minor and non-tensor quant state items if necessary
        if len(qs_key) == 1:
            first_qs_key = qs_key[0]
            qs_dict.update(unpack_tensor_to_dict(qs_dict.pop(first_qs_key)))

        qs_dict = {k.split(".")[-1]: v for k, v in qs_dict.items()}  # strip prefixes
        assert set(qs_dict.keys()).issubset(cls.valid_qs_keys)

        if "nested_absmax" in qs_dict:
            # Must use float32 and disable autocasting - vLLM fails!
            # offset = torch.tensor(float(qs_dict["nested_offset"])).to(device)
            with torch.autocast(device_type = "cuda", enabled = False):
                offset = torch.tensor(qs_dict["nested_offset"], dtype = torch.float32, device = "cuda")
            state2 = cls(
                absmax=qs_dict["nested_absmax"].to(device),
                blocksize=qs_dict["nested_blocksize"],
                code=qs_dict["nested_quant_map"].to(device),
                dtype=getattr(torch, qs_dict["nested_dtype"]),
            )
        else:
            offset, state2 = None, None

        quant_state = cls(
            quant_type=qs_dict["quant_type"],
            absmax=qs_dict["absmax"].to(device),
            blocksize=qs_dict["blocksize"],
            code=qs_dict["quant_map"].to(device),
            # dtype=getattr(torch, qs_dict["dtype"]),
            # Patch over the compute dtype for vLLM
            dtype=getattr(torch, os.environ.get("UNSLOTH_bnb_4bit_compute_dtype", qs_dict["dtype"])),
            shape=torch.Size(qs_dict["shape"]) if qs_dict["shape"] is not None else None,
            offset=offset,
            state2=state2,
        )
        return quant_state
    pass

    import bitsandbytes.nn.modules
    class Linear4bit(bitsandbytes.nn.modules.Linear4bit):
        # All Unsloth Zoo code licensed under LGPLv3
        def __init__(self, *args, **kwargs):
            compute_dtype = os.environ.get("UNSLOTH_bnb_4bit_compute_dtype", None)
            if compute_dtype is not None:
                compute_dtype = getattr(torch, compute_dtype)
                kwargs["compute_dtype"] = compute_dtype
            super().__init__(*args, **kwargs)
        pass
    pass

    def patch_bitsandbytes_quant_state():
        # All Unsloth Zoo code licensed under LGPLv3
        bitsandbytes.functional.QuantState.from_dict = from_dict
        bitsandbytes.nn.modules.Linear4bit = Linear4bit
    pass

    def patch_bitsandbytes_compute_dtype(dtype):
        # All Unsloth Zoo code licensed under LGPLv3
        dtype = str(dtype)
        if dtype.startswith("torch."): dtype = dtype[len("torch."):]
        os.environ["UNSLOTH_bnb_4bit_compute_dtype"] = dtype
        return
    pass

    def unpatch_bitsandbytes_compute_dtype():
        del os.environ["UNSLOTH_bnb_4bit_compute_dtype"]
        return
    pass
else:
    def patch_bitsandbytes_quant_state():
        return
    pass

    def patch_bitsandbytes_compute_dtype(dtype):
        return
    pass

    def unpatch_bitsandbytes_compute_dtype():
        return
    pass
pass

def patch_vllm_enable_sleep_mode():
    from vllm.device_allocator.cumem import CuMemAllocator, libcudart, unmap_and_release, create_and_map, AllocationData
    try:
        from vllm.utils import is_pin_memory_available
    except:
        # in some newer versions, this is not available in vllm.utils
        from vllm.utils.platform_utils import is_pin_memory_available
    from typing import Optional, Union, Tuple, Any

    logger.info(f"Unsloth: Enabling vLLM standby mode")

    def __init__(self):
        # This is a replica of the original CuMemAllocator.__init__()
        # with no changes except modification to error message for better readability
        for check in ("PYTORCH_CUDA_ALLOC_CONF", "PYTORCH_HIP_ALLOC_CONF", "PYTORCH_ALLOC_CONF",):
            conf = os.environ.get(check, "")
            assert "expandable_segments:True" not in conf, \
                ("Standby mode is not supported with expandable segments.\n"
                f"Please set environment variable {check} without `expandable_segments:True`.\n"
                )

        self.pointer_to_data: dict[int, AllocationData] = {}
        self.current_tag: str = CuMemAllocator.default_tag
        self.allocator_and_pools: dict[str, Any] = {}
        if hasattr(self, '_python_malloc_callback'):
            # vllm changed something recently wrt cumem init
            # new versions have function _python_malloc/free and set it to self.python_malloc/free
            # old versions just have the function self.python_malloc/free so they need no such assignment
            # this check is to make sure it works for both new versions and old alike
            # https://github.com/vllm-project/vllm/commit/9dc30b7068ae07ceca89663e9f8403d00217256d
            self.python_malloc_callback = self._python_malloc_callback
        if hasattr(self, '_python_free_callback'):
            self.python_free_callback = self._python_free_callback

    def sleep(
            self,
            offload_tags: Optional[Union[Tuple[str, ...],
                                            str]] = None) -> None:
        """
        Put the allocator in sleep mode.
        All data in the memory allocation with the specified tag will be
        offloaded to CPU memory, and others will be discarded.

        :param offload_tags: The tags of the memory allocation that will be
            offloaded. The rest of the memory allocation will be discarded.
        """
        if offload_tags is None:
            # by default, allocated tensors are offloaded
            # when the allocator sleeps
            offload_tags = (CuMemAllocator.default_tag, )
        elif isinstance(offload_tags, str):
            offload_tags = (offload_tags, )

        assert isinstance(offload_tags, tuple)

        logger.debug(f'Sleeping allocator with tags: {offload_tags}')
        set_of_tags = set([data.tag for _, data in self.pointer_to_data.items()])
        logger.debug(f'Set of tags {set_of_tags} and len of data {len(self.pointer_to_data.items())}')

        self.print_memory_summary()
        cpu_offloads = 0
        true_offloads = 0
        total_offloads = 0

        for ptr, data in self.pointer_to_data.items():
            total_offloads += 1
            handle = data.handle
            if data.tag == 'weights':
                # In unsloth's case we have weights managed by unsloth. So we neither offload/delete them nor onload/create them here.
                continue
            if data.tag in offload_tags:
                size_in_bytes = handle[1]
                cpu_backup_tensor = torch.empty(
                    size_in_bytes,
                    dtype=torch.uint8,
                    device='cpu',
                    pin_memory=is_pin_memory_available())
                cpu_ptr = cpu_backup_tensor.data_ptr()
                libcudart.cudaMemcpy(cpu_ptr, ptr, size_in_bytes)
                data.cpu_backup_tensor = cpu_backup_tensor
                cpu_offloads += 1
            logger.debug(f"data's tag is {data.tag} and is offloaded to cpu? {data.tag in offload_tags}")

            unmap_and_release(handle)
            true_offloads += 1
        pass

        logger.debug(f'CPU offloads {cpu_offloads} true offloads {true_offloads} total {total_offloads}')
        gc.collect()
        torch.cuda.empty_cache()
    pass

    def wake_up(self, tags: Optional[List[str]] = None) -> None:
        """
        Wake up the allocator from sleep mode.
        All data that is previously offloaded will be loaded back to GPU
        memory, and the rest of the data will have empty memory.

        :param tags: The tags of the memory allocation that will be loaded
            back to GPU memory. If None, all memory allocation will be loaded
            back to GPU memory.
        """
        delete_memory()
        for ptr, data in self.pointer_to_data.items():
            if data.tag == "weights":
                # In unsloth's case we have weights managed by unsloth. So we neither offload/delete them nor onload/create them here.
                continue
            if tags is None or data.tag in tags:
                handle = data.handle
                create_and_map(handle)
                if data.cpu_backup_tensor is not None:
                    cpu_backup_tensor = data.cpu_backup_tensor
                    if cpu_backup_tensor is not None:
                        size_in_bytes = cpu_backup_tensor.numel(
                        ) * cpu_backup_tensor.element_size()
                        cpu_ptr = cpu_backup_tensor.data_ptr()
                        libcudart.cudaMemcpy(ptr, cpu_ptr, size_in_bytes)
                        data.cpu_backup_tensor = None
            pass
        pass
    pass

    def delete_memory():
        torch.cuda.empty_cache()
        gc.collect()
    pass

    def print_memory_summary(self):
        """
        Print the total memory usage for weights and KVCache allocations.
        """
        weights_total = 0
        kv_cache_total = 0
        kv_cache_count = 0
        weights_count  = 0
        for data in self.pointer_to_data.values():
            size = data.handle[1]
            if data.tag == "weights":
                weights_count += 1
                weights_total += size
            elif data.tag == "kv_cache":
                kv_cache_total += size
                kv_cache_count += 1
        logger.debug(f"Total weights memory: {weights_total / 1e9:.2f} GB for {weights_count} items")
        logger.debug(f"Total KVCache memory: {kv_cache_total / 1e9:.2f} GB for {kv_cache_count} items")
        # print(f"Total weights memory: {weights_total / 1e9:.2f} GB for {weights_count} items")
        # print(f"Total KVCache memory: {kv_cache_total / 1e9:.2f} GB for {kv_cache_count} items")
    pass

    def get_patched_generate(original_generate):
        def check_sleep_mode(self):
            # LLM object has llm_engine as an attribute
            engine = getattr(self, "llm_engine", self)
            return hasattr(engine, "vllm_config") and hasattr(engine.vllm_config, "model_config") and getattr(engine.vllm_config.model_config, "enable_sleep_mode", False)

        import functools
        @functools.wraps(original_generate)
        def new_generate(self, *args, **kwargs):
            # vLLM internally checks if wake_up is necessary before performing memory allocation.
            if check_sleep_mode(self):
                self.wake_up()
            return original_generate(self,*args, **kwargs)
        return new_generate
    pass

    vllm.LLM.generate = get_patched_generate(vllm.LLM.generate)
    vllm.AsyncLLMEngine.generate = get_patched_generate(vllm.AsyncLLMEngine.generate)

    CuMemAllocator.__init__ = __init__
    CuMemAllocator.sleep = sleep
    CuMemAllocator.wake_up = wake_up
    CuMemAllocator.print_memory_summary = print_memory_summary
pass


def patch_vllm_graph_capture():
    """
    Temporarily disable ``gc.collect`` to speed up CUDA graph capture.
    This is a workaround to avoid the overhead of garbage collection
    during the graph capture with torch.compile.
    """
    from contextlib import contextmanager
    import gc
    import time
    from functools import wraps

    @contextmanager
    def suppress_gc_collect():
        original_gc_collect = gc.collect
        gc.collect = lambda: None
        try:
            yield
        finally:
            gc.collect = original_gc_collect
    pass

    # Patch vLLM v1
    try:
        from vllm.v1.worker.gpu_model_runner import GPUModelRunner, logger
        logger.info('Unsloth: Patching vLLM v1 graph capture')
        original_capture_model_v1 = GPUModelRunner.capture_model

        @wraps(original_capture_model_v1)
        def capture_model_wrapper_v1(self, *args, **kwargs):
            logger.info("Unsloth: Running patched vLLM v1 `capture_model`.")
            start_time = time.perf_counter()

            with suppress_gc_collect():
                result = original_capture_model_v1(self, *args, **kwargs)

            end_time = time.perf_counter()
            logger.info(
                "Unsloth: Patched vLLM v1 graph capture finished in %.0f secs.",
                end_time - start_time
            )
            for _ in range(2):
                gc.collect()
                torch.cuda.empty_cache()
            return result
        pass
        GPUModelRunner.capture_model = capture_model_wrapper_v1
    except Exception as e:
        print(f"Unsloth: Could not patch vLLM V1 graph capture: {e}")

    from packaging.utils import Version
    if Version(vllm.__version__) < Version("0.11.0"):
        # Also patch vLLM v0. vLLM v0 is deprecated in vLLM v0.11.0 so only do when appropriate.
        try:
            from vllm.worker.model_runner import GPUModelRunnerBase, logger
            logger.info('Unsloth: Patching vLLM v0 graph capture')
            original_capture_model_v0 = GPUModelRunnerBase.capture_model

            @wraps(original_capture_model_v0)
            def capture_model_wrapper_v0(self, *args, **kwargs):
                logger.info("Unsloth: Running patched vLLM v0 `capture_model`.")
                start_time = time.perf_counter()

                with suppress_gc_collect():
                    result = original_capture_model_v0(self, *args, **kwargs)

                end_time = time.perf_counter()
                logger.info(
                    "Unsloth: Patched vLLM v0 graph capture finished in %.0f secs.",
                    end_time - start_time
                )
                for _ in range(2):
                    gc.collect()
                    torch.cuda.empty_cache()
                return result
            pass
            GPUModelRunnerBase.capture_model = capture_model_wrapper_v0
        except Exception as e:
            print(f"Unsloth: Could not patch vLLM V0 graph capture: {e}")
pass


def patch_vllm(debug = True):
    # Temporary patch to disable multiprocessing for vLLM
    # Allows accessing model_executor
    logger.info(f'Unsloth: Patching vLLM')
    os.environ["VLLM_ENABLE_V1_MULTIPROCESSING"] = "0"
    if debug or os.getenv("UNSLOTH_ENABLE_LOGGING", "0") == "1":
        os.environ["VLLM_LOGGING_LEVEL"] = "INFO"
    # os.environ["VLLM_TRACE_FUNCTION"] = "1"
    patch_vllm_set_inductor_config()
    patch_bitsandbytes_quant_state()
    patch_vllm_bitsandbytes()
    patch_vllm_lora_tokenizer()
    patch_vllm_lora_load_tensors()
    if os.getenv("UNSLOTH_VLLM_STANDBY", "0") == "1":
        logger.info(f'Unsloth: Patching vLLM to enable standby.')
        patch_vllm_enable_sleep_mode()
    patch_vllm_graph_capture()
    # GuidedDecodingParmas is renamed to StructuredOutputsParams in vLLM
    # https://github.com/vllm-project/vllm/pull/22772/files
    # trl still wants to use GuidedDecodingParams. This is a temporary patch till trl updates
    try:
        from vllm.sampling_params import GuidedDecodingParams
    except ImportError:
        vllm.sampling_params.GuidedDecodingParams = vllm.sampling_params.StructuredOutputsParams
    global LORA_REQUEST_ID
    LORA_REQUEST_ID = 1
pass


def vllm_dynamic_quant_supported(
    model_name,
    config,
) -> bool:
    # All Unsloth Zoo code licensed under LGPLv3

    # Check if vLLM supports some Unsloth dynamic quants
    # Sometimes we quantize modules within a layer, but not an entire layer
    # If so, then we cannot use dynamic quants for now
    if not model_name.lower().endswith("unsloth-bnb-4bit"): return True
    if "quantization_config" not in config: return True

    llm_int8_skip_modules = config.quantization_config.get("llm_int8_skip_modules", {})

    # Only allow layer modules ie model.layers.1.mlp or model.layers.1.self_attn

    # Exclude model.layers.27.mlp.gate_proj
    parent_llm_int8_skip_modules = []
    for module in llm_int8_skip_modules:
        # $ means end of string
        if re.search(r"[\d]\.[^\.]{1,}$", module) or "." not in module:
            parent_llm_int8_skip_modules.append(module)
    pass

    parent_llm_int8_skip_modules = set(parent_llm_int8_skip_modules)
    find_regex = "|".join(re.escape(x) for x in parent_llm_int8_skip_modules)
    find_regex = re.compile(find_regex)

    for module in llm_int8_skip_modules:
        # Could not find parent
        if find_regex.search(module) is None: return False
    return True
pass


def get_vllm_state_dict(llm, return_state_dict = False, config = None, is_vision_model = False):
    # If the vllm state dict was quantized using torchao, we will run into
    # the following error when calling ops like aten.t() in inference mode.
    # This is a bug in PyTorch that affects all tensor subclasses.
    #
    #     Cannot set version_counter for inference tensor
    #
    # For now, we work around this issue by using torch.no_grad in this case.
    # See https://github.com/pytorch/pytorch/issues/164872 for more details
    if get_quant_type(config) == "torchao":
        ctx_manager = torch.no_grad()
    else:
        ctx_manager = torch.inference_mode()
    with ctx_manager:
        return _get_vllm_state_dict(llm, return_state_dict, config, is_vision_model)


def _get_vllm_state_dict(llm, return_state_dict = False, config = None, is_vision_model = False):
    # All Unsloth Zoo code licensed under LGPLv3
    # Unmerges vLLM modules and returns HF equivalent state_dict
    # vllm_state_dict = {}
    try:
        llm_engine = getattr(llm, "llm_engine", getattr(llm, "engine", llm))
        # Handle V1 vs V0 engines
        if hasattr(llm_engine, "engine_core"):
            # V1 engine - access through engine_core (multiprocessing is disabled by patch_vllm)
            vllm_internals = llm_engine.engine_core.engine_core.model_executor.driver_worker.model_runner.model
        else:
            # V0 engine - direct access
            vllm_internals = llm_engine.model_executor.driver_worker.model_runner.model
    except:
        # Using a new VLLM version must use collective_rpc
        try:
            vllm_state_dict = {}
            gpu_ids = llm.collective_rpc("report_device_id", args = tuple())
            weights = llm.collective_rpc("get_weight_ipc_handles", args = tuple())[0]
            weights = weights[gpu_ids[0]]
            for weight_name, (to_cuda_fx, cuda_data,) in weights.items():
                vllm_state_dict[weight_name] = to_cuda_fx(*cuda_data)
            pass
            raise NotImplementedError("Unsloth: Currently vLLM RPC is not yet fully enabled!")
        except Exception as e:
            raise RuntimeError(f"Unsloth: Cannot get internal vLLM states with error = {str(e)}")
    pass

    assert(config is not None)

    # Determine model type from config BEFORE reassigning config
    model_type = getattr(config, "model_type", "causal_lm")

    # Keep the original config for model_type but use text_config for vocab_size etc
    text_config = getattr(config, "text_config", config)

    vocab_size = text_config.vocab_size

    state_dict = OrderedDict()
    quant_state_dict = OrderedDict()

    capability = torch.cuda.get_device_capability()
    sm_cap = capability[0] * 10 + capability[1]


    try:
        # vLLM recently removed the transpose of weight scale for Hopper GPUs.
        # https://github.com/vllm-project/vllm/pull/28431
        # So now we check if the weight process function does a transpose of weight scale before doing so
        # https://github.com/vllm-project/vllm/commit/f9a4087182ffcd9404779fcda876f820b3b26d5f#diff-cce58c0ceb6a9b15a01f117d734b93736acc25ed89921c2eacc58ea05bd34d0eL1155-L1157
        from vllm.model_executor.layers.quantization.utils.fp8_utils import maybe_post_process_fp8_weight_block
        from inspect import getsource
        needs_transpose_check = 'layer.weight_scale.data.T.contiguous()' in getsource(maybe_post_process_fp8_weight_block)
    except Exception as e:
        logger.info(f"Unsloth: Could not import vLLM fp8_utils: {e}")
        needs_transpose_check = False

    is_deep_gemm_supported = False
    cutlass_block_fp8_supported = False
    if needs_transpose_check:
        # Only try to import and check if we need to
        try:
            from vllm.utils.deep_gemm import is_deep_gemm_supported as vllm_is_deep_gemm_supported
            is_deep_gemm_supported = vllm_is_deep_gemm_supported()
        except Exception as e:
            logger.info(f"Unsloth: Could not import vLLM deep_gemm: {e}")

        try:
            cutlass_block_fp8_supported = torch.ops._C.cutlass_scaled_mm_supports_block_fp8(sm_cap)
        except Exception as e:
            logger.info(f"Unsloth: Could not import vLLM cutlass_block_fp8_supported: {e}")
        pass

    def get_state_dict(prefix, kk, state_dict, proj, slice_weights=True, slice_index=-1):
        proj = getattr(proj, "base_layer", proj)
        qweight = proj.weight

        # Determine slicing offsets
        output_sizes = getattr(proj, "output_sizes", None)
        if output_sizes is not None:
            dim_offsets = np.cumsum([0] + output_sizes)
        else:
            dim_offsets = [0, qweight.shape[0]]

        ## Handle FP8 weights. For now only BlockQuantized
        if qweight.dtype == torch.float8_e4m3fn:
            if hasattr(proj, 'weight_scale'):
                weight_scale = proj.weight_scale
            elif hasattr(proj, 'weight_scale_inv'):
                weight_scale = proj.weight_scale_inv
            else:
                raise ValueError(f"Unsloth: Cannot find weight scale for FP8 weight {prefix}")

            offsets = [0] + proj.logical_widths # [q, k, v] sizes
            offsets = np.cumsum(offsets)
            scale_suffix = '.weight_scale'
            if weight_scale.ndim == 2:
                if weight_scale.shape[1] > 1:
                    # Block quantized has 2D weight scale
                    # for qwen 3 for eg, 4096 query and 1024 each for k and v. Weight block size say is [128, 128]
                    # so the shape of qkv is [6144, 4096] and scale.T is [48, 32]. Now 48 should be split into [0, 32, 40, 48]
                    # Also notice that vLLM stores scale in [32,48] which is transpose of what HF expects.
                    scale_suffix = '.weight_scale_inv'
                    block_size = proj.weight_block_size[0]
                    is_compressed_linear = "CompressedTensors" in str(type(getattr(proj, 'quant_method', None)))
                    if is_compressed_linear:
                        # Compressed linear doesn't seem to transpose the weight scale inv
                        # Also preferes the name weight_scale (without _inv suffix)
                        # We detect it based on the quant_method we see in proj's attributes
                        scale_suffix = '.weight_scale'
                    elif needs_transpose_check:
                        should_use_deepgemm = is_deep_gemm_supported and getattr(proj, "orig_dtype", torch.bfloat16) == torch.bfloat16 and qweight.shape[0] % 128 == 0 and qweight.shape[1] % 128 == 0
                        if sm_cap==90 and cutlass_block_fp8_supported and not should_use_deepgemm:
                            # For H100 (at least), the scale seems to be a transpose of what HF expects, while on L4 it is right shape.
                            # This is done by vLLM based on a few checks that we replicated above.
                            # https://github.com/vllm-project/vllm/blob/294c805f1df9ddf62c2290989710da9d48ab4973/vllm/model_executor/layers/quantization/utils/fp8_utils.py#L1172-L1179
                            weight_scale = weight_scale.T
                            logger.info(f"Unsloth: Transposed weight scale for {prefix} for weight shape {qweight.shape} and scale shape {weight_scale.shape}")
                    pass
                    a, b = qweight.shape
                    p, q = weight_scale.shape
                    # This is just a sanity check to ensure that we don't end up with wrongly sliced weight of shape [0, x] :)
                    assert a // p == proj.weight_block_size[0] and b // q == proj.weight_block_size[1], f"Unsloth: vLLM weight for {prefix} has unexpected weight shape {qweight.shape} and scale {weight_scale.shape} and block size {proj.weight_block_size}"
                else:
                    # This is dynamic quantization (aka per row or per column). The scale is of shape [n,1]
                    # The weight here is of shape [4096, 6144]. We need to transpose and then slice
                    qweight = qweight.T
                    block_size = 1

                scale_offsets = [x//block_size for x in offsets]
                if slice_weights:
                    weight_scale = weight_scale[scale_offsets[kk] : scale_offsets[kk + 1]]

            if slice_weights:
                weight = qweight[offsets[kk] : offsets[kk + 1]]
            else:
                weight = qweight

            state_dict[prefix + scale_suffix] = weight_scale
            quant_state_dict[prefix + scale_suffix] = weight_scale

        # Handle quantized weights
        quant_states = getattr(qweight, "bnb_quant_state", None)
        if quant_states is not None:
            offsets = qweight.bnb_shard_offsets
            if slice_weights:
                weight = qweight[offsets[kk] : offsets[kk + 1]]
                quant_state_dict[prefix + ".weight.quant_state"] = quant_states[kk]
                quant_state = quant_states[kk].as_dict(packed = True)
                for k, v in quant_state.items():
                    state_dict[prefix + ".weight." + k] = v
            else:
                weight = qweight
                quant_state_dict[prefix + ".weight.quant_state"] = quant_states[0]
                quant_state = quant_states[0].as_dict(packed = True)
                for k, v in quant_state.items():
                    state_dict[prefix + ".weight." + k] = v
        else:
            # Normal FP16 weights
            qweight.requires_grad_(False)
            if slice_weights:
                weight = qweight[dim_offsets[kk] : dim_offsets[kk + 1]]
            else:
                weight = qweight

        # Apply vocab_size truncation for embedding and lm_head layers
        # for mllama, prefer using org_vocab_size which is text_config.vocab_size + 8
        # https://github.com/huggingface/transformers/blob/1cea763ba422b83778a8db0374ea90f43b09992b/src/transformers/models/mllama/modeling_mllama.py#L1147
        shrink_size = getattr(proj,"org_vocab_size", vocab_size)
        if shrink_size and ("embed_tokens" in prefix or "lm_head" in prefix):
            if weight.shape[0] > shrink_size:
                weight = weight[:shrink_size]

        state_dict[prefix + ".weight"] = weight
        quant_state_dict[prefix + ".weight"] = weight

        # Handle bias
        bias = getattr(proj, "bias", None)
        if bias is not None:
            bias.requires_grad_(False)
            if slice_weights:
                bias_tensor = bias[dim_offsets[kk] : dim_offsets[kk + 1]]
            else:
                bias_tensor = bias

            # Apply vocab_size truncation for bias as well
            if shrink_size is not None and ("embed_tokens" in prefix or "lm_head" in prefix):
                if bias_tensor.shape[0] > shrink_size:
                    bias_tensor = bias_tensor[:shrink_size]

            state_dict[prefix + ".bias"] = bias_tensor
            quant_state_dict[prefix + ".bias"] = bias_tensor
    pass

    # Embedding
    if hasattr(vllm_internals, "model"): # Standard Language models
        vllm_text_model = vllm_internals.model
        vllm_text_model_prefix = "model"
    elif hasattr(vllm_internals, "language_model"):
        # For Llama 3.2, Gemma 3 and Qwen 2.5 VL, they have text model in model.language_model.model
        vllm_text_model_prefix = "model.language_model"
        vllm_text_model = vllm_internals.language_model.model
    else:
        raise RuntimeError(f'Unsloth: Cannot find vllm_internal_model!')

    embed_tokens = vllm_text_model.embed_tokens
    # Use get_state_dict for consistent extraction and automatic truncation
    get_state_dict(f"{vllm_text_model_prefix}.embed_tokens", 0, state_dict, embed_tokens, slice_weights=False)

    # Get layer configuration for this model type
    layer_config = get_model_layer_config()

    # All layers
    skipped_layernorms = []
    for kk in range(len(vllm_text_model.layers)):
        layer = vllm_text_model.layers[kk]
        if hasattr(layer, "self_attn"):
            prefix = f"{vllm_text_model_prefix}.layers.{kk}.self_attn"
            qkv_proj = layer.self_attn.qkv_proj
            o_proj = layer.self_attn.o_proj

            get_state_dict(f"{prefix}.q_proj", 0, state_dict, qkv_proj)
            get_state_dict(f"{prefix}.k_proj", 1, state_dict, qkv_proj)
            get_state_dict(f"{prefix}.v_proj", 2, state_dict, qkv_proj)
        elif hasattr(layer, "cross_attn"):
            prefix = f"{vllm_text_model_prefix}.layers.{kk}.cross_attn"
            qkv_proj = layer.cross_attn.qkv_proj
            o_proj = layer.cross_attn.o_proj
            name = re.sub(r"\.(\d+)\.", r"[\1].", prefix.replace('model.language_model','language_model.model', 1) + ".qkv_proj")
            cross_attn_layer = eval(f'vllm_internals.{name}')
            q_proj = cross_attn_layer.proj['q_proj_decoder']
            kv_proj = cross_attn_layer.proj['kv_proj_encoder']
            get_state_dict(f"{prefix}.q_proj", 0, state_dict, q_proj)
            get_state_dict(f"{prefix}.k_proj", 1, state_dict, kv_proj)
            get_state_dict(f"{prefix}.v_proj", 2, state_dict, kv_proj)

        get_state_dict(f"{prefix}.o_proj", 0, state_dict, o_proj)

        proj = layer.mlp.gate_up_proj
        get_state_dict(f"{vllm_text_model_prefix}.layers.{kk}.mlp.gate_proj", 0, state_dict, proj)
        get_state_dict(f"{vllm_text_model_prefix}.layers.{kk}.mlp.up_proj",   1, state_dict, proj)

        proj = layer.mlp.down_proj
        get_state_dict(f"{vllm_text_model_prefix}.layers.{kk}.mlp.down_proj", 0, state_dict, proj)

        # Use layernorms from the layer configuration
        layernorm_names = [name.format(kk=kk) for name in layer_config['layernorms']]

        for layernorm_name in layernorm_names:
            vllm_name = layernorm_name.replace(f".{kk}.", f"[{kk}].").replace(vllm_text_model_prefix, "vllm_text_model")
            try:
                layernorm = eval(vllm_name).state_dict()["weight"]
                layernorm_name = f"{layernorm_name}.weight"
                state_dict[layernorm_name] = layernorm
                quant_state_dict[layernorm_name] = state_dict[layernorm_name]
            except Exception as e:
                skipped_layernorms.append(layernorm_name.split(".")[-1])
        pass
    pass

    if len(skipped_layernorms) != 0:
        print(f"Unsloth: Just some info: will skip parsing {list(set(skipped_layernorms))}")
    pass

    if is_vision_model:
        # Handle vision-specific layers using dedicated functions
        extract_vision_layers(vllm_internals, state_dict, quant_state_dict, get_state_dict)
    # Norm
    # For Gemma3 and similar multimodal models, norm should be under model.norm
    # For standard models, also under model.norm
    norm_prefix = f"{vllm_text_model_prefix}.norm.weight"
    state_dict[norm_prefix] = vllm_text_model.norm.weight.data
    quant_state_dict[norm_prefix] = state_dict[norm_prefix]

    # LM Head - Use get_state_dict for consistency
    if not getattr(text_config, "tie_word_embeddings", False):
        lm_layer = [mod for name,mod in vllm_internals.named_modules() if "lm_head" in name]
        # Use get_state_dict for consistent extraction and automatic truncation
        get_state_dict("lm_head", 0, state_dict, lm_layer[0], slice_weights=False)
    else:
        # Fallback to embed_tokens for tied embeddings
        embed_key = f"{vllm_text_model_prefix}.embed_tokens.weight"
        if embed_key in state_dict:
            lm_weight = state_dict[embed_key]
            state_dict["lm_head.weight"] = lm_weight
            quant_state_dict["lm_head.weight"] = lm_weight

    if not return_state_dict: state_dict = None
    return state_dict, quant_state_dict
pass


@torch.inference_mode
def assert_same_state_dict(old_state_dict, new_state_dict):
    # All Unsloth Zoo code licensed under LGPLv3
    # Check if state_dict are equivalent
    # hf, vllm

    difference = new_state_dict.keys() ^ old_state_dict.keys()
    difference -= set(("model.lm_head.weight","model.language_model.lm_head.weight", "lm_head.weight"))
    if len(difference) != 0:
        missing_from_hf = new_state_dict.keys() - old_state_dict.keys()
        missing_from_vllm = old_state_dict.keys() - new_state_dict.keys()
        print(f'Unsloth: Failed comparing state_dict with Missing from hf: {missing_from_hf}\nMissing from vllm: {missing_from_vllm}')
        raise RuntimeError(f"Unsloth: Failed comparing state_dict with {difference}")
    pass

    failures = {}

    for key in old_state_dict:
        try:
            old_val = old_state_dict[key]
            new_val = new_state_dict[key]
            if old_val.dtype != new_val.dtype or (new_val.element_size() < 2):
                # upcast both to float32 just for comparison. For FP8, vLLM stores weight scale in FP32 while HF preferes 16bit
                old_val = old_val.to(torch.float32)
                new_val = new_val.to(torch.float32)
            torch.testing.assert_close(old_val, new_val, check_stride = False, atol = 1e-4, rtol = 1e-3)
        except Exception as error:
            if key == "lm_head.weight":
                # Try tied embeddings fallback
                key1 = next((k for k in (key, "model.embed_tokens.weight", "model.language_model.embed_tokens.weight") if k in old_state_dict), None)
                key2 = next((k for k in (key, "model.embed_tokens.weight", "model.language_model.embed_tokens.weight") if k in new_state_dict), None)

                if key1 is not None and key2 is not None:
                    try:
                        torch.testing.assert_close(old_state_dict[key1].contiguous(), new_state_dict[key2].contiguous(), check_stride = True)
                    except Exception:
                        failures[key] = error
                else:
                    failures[key] = error
            else:
                failures[key] = error
        pass
    if len(failures) > 0:
        error_message = "\n".join([f"[{key}]\n{str(error)}" for key, error in failures.items()])
        raise RuntimeError(f"Unsloth: Failed comparing state_dict with {len(failures)}: {error_message}")
    pass
pass

@torch.inference_mode
def convert_vllm_to_huggingface(quant_state_dict, config, dtype = torch.float16, bnb_config = None, is_vision_model = False):
    # All Unsloth Zoo code licensed under LGPLv3
    # Unmerges vLLM modules to create HF compatible model
    set_dtype_in_config(config, dtype)
    new_model, original_meta_model, layer_count, layer_names = create_empty_model(config, dtype, is_vision_model)
    new_model = new_model.to(device = get_target_device(), dtype = dtype)
    quantization_config = getattr(config, "quantization_config", {})
    quant_method = get_quant_type(config)
    kwargs = dict()
    compute_dtype = dtype  # Do not use config file's dtype!

    if quantization_config != {} or bnb_config is not None:
        # Get quantization_config flags
        if quantization_config != {}:
            if quant_method == 'bitsandbytes':
                kwargs["compress_statistics"] = quantization_config["bnb_4bit_use_double_quant"]
                kwargs["quant_type"] = quantization_config["bnb_4bit_quant_type"]
                kwargs["quant_storage"] = _get_dtype(quantization_config["bnb_4bit_quant_storage"])
            elif quant_method == 'fp8':
                kwargs['activation_scheme'] = quantization_config['activation_scheme']
                kwargs['block_size'] = quantization_config['weight_block_size']
                try:
                    from transformers.integrations.finegrained_fp8 import FP8Linear # This has patched forward pass for LoRA and training support. Patched in unsloth/kernels/fp8.py
                except:
                    raise ImportError("Unsloth: FP8 models need importing FP8Linear from `transformers.integrations.finegrained_fp8` but we don't see it.")
            elif quant_method == 'fbgemm_fp8':
                kwargs['input_scale_ub'] = torch.tensor([quantization_config['activation_scale_ub']], device = get_target_device())
                try:
                    from transformers.integrations.fbgemm_fp8 import FbgemmFp8Linear # This has patched forward pass for LoRA and training support
                except:
                    raise ImportError("Unsloth: FP8 models need importing FbgemmFP8Linear from `transformers.integrations.fbgemm_fp8` but we don't see it.")
            elif quant_method == 'compressed-tensors':
                kwargs['activation_scheme'] = 'dynamic' # mark it dynamic for now
                block_size = [128, 128] # The default we override if we find in config
                config_groups = quantization_config.get('config_groups', None)
                group_0 = config_groups.get(0, None) if config_groups else None
                weights = group_0.get('weight', None) if group_0 else None
                block_size = weights.get('block_size', block_size) if weights else block_size
                kwargs['block_size'] = block_size
                try:
                    from transformers.integrations.finegrained_fp8 import FP8Linear # This has patched forward pass for LoRA and training support. Patched in unsloth/kernels/fp8.py
                except:
                    raise ImportError("Unsloth: FP8 models need importing FP8Linear from `transformers.integrations.finegrained_fp8` but we don't see it.")
        # Get bnb_config flags
        elif bnb_config is not None:
            kwargs["compress_statistics"] = bnb_config.bnb_4bit_use_double_quant
            kwargs["quant_type"] = bnb_config.bnb_4bit_quant_type
            kwargs["quant_storage"] = _get_dtype(bnb_config.bnb_4bit_quant_storage)

    pass
    from bitsandbytes.nn.modules import Linear4bit, Params4bit
    from torch.nn.modules import Linear

    layernorm_names = [
        "input_layernorm",
        "post_attention_layernorm",
        "pre_feedforward_layernorm",
        "post_feedforward_layernorm",
        "q_norm",
        "k_norm",
        # Vision / multimodal norms
        "layer_norm1",       # Gemma-3 vision encoder
        "layer_norm2",       # Gemma-3 vision encoder
        "post_layernorm",    # Gemma-3 vision encoder per-layer norm
        "mm_soft_emb_norm",  # Gemma-3 multimodal projector norm,
        "norm1",              # Qwen2.5-VL vision encoder
        "norm2",              # Qwen2.5-VL vision encoder
        "norm",
    ]
    # Override .to("cuda") to disable it otherwise we'll get
    # ValueError: Blockwise quantization only supports 16/32-bit floats, but got torch.uint8
    def _override_to(self, *args, **kwargs):
        try: return self.to(*args, **kwargs)
        except: return self
    pass

    skipped_layernorms = []
    for kk in range(layer_count):
        for layer_name in layer_names:
            layer_name = layer_name.format(kk = kk)

            if 'language_model.model' in layer_name:
                # vLLM uses vllm_internals.language_model.model.layers while HF uses model.language_model.layers
                layer_name = layer_name.replace('language_model.model', 'language_model')

            is_weight = True
            if layer_name in quant_state_dict:
                # for attirbutes of type nn.Parameter, there's no .weight
                weight = quant_state_dict[layer_name]
                is_weight = False
            else:
                if f"{layer_name}.weight" not in quant_state_dict:
                    if "norm" in layer_name:
                        skipped_layernorms.append(layer_name.split(".")[-1])
                    continue
                pass
                weight = quant_state_dict[f"{layer_name}.weight"]

            if f"{layer_name}.bias" in quant_state_dict:
                # Has bias!
                has_bias = True
                bias = quant_state_dict[f"{layer_name}.bias"]
                bias = torch.nn.Parameter(bias, requires_grad = False)
            else:
                has_bias = False
                bias = None
            pass

            # check if either of layer_name.weight_scale or layer_name.weight_scale_inv exists and set that attribute to fp8_weight_scale
            fp8_weight_scale = None
            if f"{layer_name}.weight_scale" in quant_state_dict:
                fp8_weight_scale = quant_state_dict[f"{layer_name}.weight_scale"]
            elif f"{layer_name}.weight_scale_inv" in quant_state_dict:
                fp8_weight_scale = quant_state_dict[f"{layer_name}.weight_scale_inv"]
            pass

            if fp8_weight_scale is not None: assert fp8_weight_scale.ndim in [1,2], f"we only support row quantized (ndim=1) and block quantized(ndim=2) fp8 but found {fp8_weight_scale.ndim}"

            if layer_name in quant_state_dict:
                # for attributes of type nn.Parameter, there's no .weight
                layer_name_br = re.sub(r"\.([\d]{1,})\.", r"[\1].", layer_name.replace('model.','',1))
                layer = torch.nn.Parameter(weight, requires_grad = False)
                exec(f"new_model.{layer_name_br} = layer")
                continue
            elif fp8_weight_scale is not None:
                if fp8_weight_scale.ndim == 1:
                    # This is FP8 quantized but not block quant. Either dynamic or static
                    layer = FbgemmFp8Linear(in_features = 0, out_features = 0, bias = has_bias, weight_dtype = dtype).to(get_target_device())
                    layer.in_features = weight.shape[1]
                    layer.out_features = weight.shape[0]
                    layer.weight = torch.nn.Parameter(weight, requires_grad = False)
                    layer.bias = bias
                    layer.input_scale_ub = kwargs['input_scale_ub']
                    layer.weight_scale = torch.nn.Parameter(fp8_weight_scale, requires_grad = False)
                    layer.weight.input_scale_ub = kwargs['input_scale_ub']
                    layer.quant_method = "fbgemm_fp8"
                elif fp8_weight_scale.ndim == 2:
                    # This denotes that the model if FP8 dynamic quantized.
                    layer = FP8Linear(in_features = 0, out_features = 0, bias = has_bias, dtype = dtype, block_size = kwargs['block_size'], device = get_target_device(), activation_scheme = kwargs['activation_scheme'])
                    layer.in_features = weight.shape[1]
                    layer.out_features = weight.shape[0]
                    layer.weight = torch.nn.Parameter(weight, requires_grad = False)
                    layer.bias = bias
                    layer.weight_scale_inv = torch.nn.Parameter(fp8_weight_scale, requires_grad = False)
                    layer.quant_method = "fp8"
            elif f"{layer_name}.weight.quant_state" in quant_state_dict:
                # Layer is quantized!
                quant_state = quant_state_dict[f"{layer_name}.weight.quant_state"]
                layer = Linear4bit(0, 0, device = get_target_device(), bias = has_bias, compute_dtype = compute_dtype, **kwargs)
                layer.in_features  = quant_state.shape[1]
                layer.out_features = quant_state.shape[0]
                layer.weight = Params4bit(data = weight, requires_grad = False, **kwargs)
                layer.weight.quant_state = quant_state
                layer.bias = bias

                # Must override or else Bitsandbytes will error
                layer.to = partial(_override_to, layer)
                layer.weight.to = partial(_override_to, layer.weight)

            elif not any(x in layer_name for x in layernorm_names):
                layer = Linear(0, 0, device = get_target_device(), bias = has_bias)
                layer.in_features  = weight.shape[1]
                layer.out_features = weight.shape[0]
                # from vllm 0.11.1, the .weight is of dtype ModelWeightParameter, so try to extract the 'data' part
                # https://github.com/vllm-project/vllm/commit/de94289a98d7ec52a5ef02719e01a1db8b505170#diff-7d6145ac4ba084231a441c2056c7fca23c3bae33e6542f4f602a6c9d4d2da64dL199-R208
                layer.weight = torch.nn.Parameter(getattr(weight, 'data', weight), requires_grad = False)
                layer.bias = bias
            else:
                # LayerNorms (including vision norms)
                weight_param = torch.nn.Parameter(weight, requires_grad=False)
                layer_name_br = re.sub(r"\.([\d]{1,})\.", r"[\1].", layer_name)
                # Set weight
                exec(f"new_model.{layer_name_br}.weight = None")
                exec(f"new_model.{layer_name_br}.weight = weight_param")
                # Set bias if it exists
                if bias is not None:
                    exec(f"new_model.{layer_name_br}.bias = None")
                    exec(f"new_model.{layer_name_br}.bias = bias")
                continue
            pass

            # Convert model.layers.0.self_attn.q_proj to model.layers[0].self_attn.q_proj
            layer_name = re.sub(r"\.([\d]{1,})", lambda x: f"[{x.group(1)}]", layer_name)
            exec(f"new_model.{layer_name} = layer")
        pass
    pass

    set_additional_modules(new_model, quant_state_dict, config)

    if original_meta_model is not None:
        copy_attributes(original_meta_model, new_model)

    # # Set config on model and modules using clean approach
    # new_model.config = config
    # for module in new_model.modules():
    #     if hasattr(module, "config"):
    #         module.config = config
    # for param in new_model.parameters():
    #     if hasattr(param, "config"):
    #         param.config = config

    text_config = getattr(config, "text_config", config) #try using text config for VLMs
    vision_config = getattr(config, "vision_config", None)
    # Fix up rotary_emb by re-initing them
    for module in new_model.modules():
        if hasattr(module, "rotary_emb"):
            module.rotary_emb = module.rotary_emb.__class__(
                config = text_config,
                device = get_target_device(),
            )
        if hasattr(module, "rotary_pos_emb"):
            # Qwen 2.5 VL has a rotary_pos_emb in vision submodel
            # https://github.com/huggingface/transformers/blob/a871f6f58d49f3a05ae9dae519caa8aa9d919a07/src/transformers/models/qwen2_5_vl/modeling_qwen2_5_vl.py#L337
            assert vision_config is not None, "Unsloth: vision_config is required for models with vision rotary_pos_emb"
            head_dim = vision_config.hidden_size // vision_config.num_heads
            module.rotary_pos_emb = module.rotary_pos_emb.__class__(head_dim//2).to(get_target_device())
        if hasattr(module, "rotary_emb_local"):
            # gemma3 has a rotary_emb_local
            # https://github.com/huggingface/transformers/blob/008c0ba8e2a1226a6ef5a61c4915a0a8a340c157/src/transformers/models/gemma3/modeling_gemma3.py#L469-L471
            # Gemma3 uses different defaults for local and global RoPE. Copy the config for modification.
            local_rope_config = deepcopy(text_config)
            local_rope_config.rope_theta = text_config.rope_local_base_freq
            local_rope_config.rope_scaling = {"rope_type": "default"}
            # gemma3 has a rotary_emb_local
            module.rotary_emb_local = module.rotary_emb_local.__class__(
                config = local_rope_config,
                device = get_target_device(),
            )
            del local_rope_config
        pass
    pass

    # Must override or else Bitsandbytes will error
    new_model.to = partial(_override_to, new_model)
    new_model.eval()

    # Cleanup
    for _ in range(3):
        gc.collect()
        torch.cuda.empty_cache()

    if len(skipped_layernorms) != 0:
        print(f"Unsloth: Just some info: will skip parsing {list(set(skipped_layernorms))}")
    return new_model
pass


def vllm_backend_check():
    major,minor = torch.cuda.get_device_capability()
    sm_capability = major * 10 + minor
    vllm_version = Version(vllm.__version__)
    if sm_capability < 80 or vllm_version < Version("0.9"):
        # These use vLLM V0. V1 was introduced in 0.9 but is not supported by GPUs with SM < 80
        return "V0"
    elif vllm_version >= Version("0.11.0"):
        # There is not V0 backend anymore on vLLM
        return "V1"
    else:
        # Check for env var VLLM_USE_V1. If it is not set explicitly, assume V1
        if os.getenv("VLLM_USE_V1", "0") != "0":
            return "V1"
        else:
            return "V0"
pass

def vllm_weights_memory_usage(
    config,
    load_in_4bit = False,
    load_in_8bit = False,
    is_vision_model = False,
):

    _, original_meta_model, _, _ = create_empty_model(config, dtype = torch.float16, is_vision_model = is_vision_model)
    meta_model_state_dict = original_meta_model.state_dict()
    quant_config = getattr(config, "quantization_config", None)
    non_quantized_keys = []
    if quant_config:
        non_quantized_keys = getattr(quant_config, "llm_int8_skip_modules", [])

    weight_size = 0
    qweight_size = 1 if load_in_8bit else 0.5 if load_in_4bit else 2
    for n,p in meta_model_state_dict.items():
        if 'norm' in n:
            weight_size += p.numel() * 4 # asssume 32bit for norm aka 4B
        elif any(key in n for key in non_quantized_keys):
            # if anything in non_quantized_keys is a substring of n, then prefer using original dtype size (2 byte)
            weight_size += p.numel() * 2
        else:
            # otherwise, add to the weight size
            weight_size += p.numel() * qweight_size
    logger.info(f"Unsloth: Estimate for vLLM weights = {weight_size / (2**30)} GiB")
    return weight_size


def vllm_memory_usage(
    config,
    load_in_4bit = False,
    load_in_8bit = False,
    max_seq_length = 2048,
    gpu_memory_utilization = 0.8,
    enable_lora = True,
    max_lora_rank = 16,
    max_loras = 1,
    float8_kv_cache = False,
    account_for_gradients = True,
    is_vision_model = False,
):

    free_memory, total_memory = get_mem_info()
    usable_memory = free_memory * gpu_memory_utilization

    weight_size = vllm_weights_memory_usage(config, load_in_4bit = load_in_4bit, load_in_8bit = load_in_8bit)
    text_config = getattr(config, "text_config", config) #try using text config for VLMs

    hd = text_config.hidden_size
    mlp_size = text_config.intermediate_size
    n_layers = text_config.num_hidden_layers
    n_kv_heads = getattr(text_config, "num_key_value_heads", 1)
    n_heads    = getattr(text_config, "num_attention_heads", 1)
    # Group Query Attention
    kv_size = hd // n_heads * n_kv_heads

    kv_cache_scale = 1 if float8_kv_cache else 2
    kv_cache_per_token = kv_size * n_layers * kv_cache_scale
    kv_cache_for_max_tokens = max_seq_length * kv_cache_per_token

    total_activation = transformer_layer_activation_memory(hd, kv_size, mlp_size, bsz=1, residual_factor=2)

    logger.info(f"Unsloth: Estimate for vLLM activation per token = {total_activation / (2**10)} KB and KV Cache per token = {kv_cache_per_token / (2**10)} KB")


    # LoRA modules on all QKVO, MLP
    qkvo_A = hd * max_lora_rank * 4
    qkvo_B = max_lora_rank * (hd + kv_size + kv_size + hd)
    mlp_A  = hd * max_lora_rank * 2 + mlp_size * max_lora_rank
    mlp_B  = max_lora_rank * (mlp_size + mlp_size) + max_lora_rank * hd
    lora_elements = qkvo_A + qkvo_B + mlp_A + mlp_B
    lora_elements = lora_elements * max_loras
    # 2 bytes = float16 for LoRA
    lora_elements = lora_elements*n_layers * 2
    if not enable_lora: lora_elements = 0

    msg = f"Please increase `gpu_memory_utilization` or decrease `max_seq_length`. Ideally use Unsloth vLLM Standby if not already using"

    # necessary: usable_memory > weight_memory + activation_memory + kv_cache + lora + cuda graphs + overhead
    mem_left_for_kvcache_and_activations = usable_memory - weight_size - lora_elements - kv_cache_for_max_tokens - min(0.1 * total_memory, 4*(2**30)) # min of 10% or 4GiB overhead for eg cuda graphs
    assert mem_left_for_kvcache_and_activations > 0, f"Unsloth: Not enough memory to load vLLM for this model. {msg}"
    mem_left_for_kvcache_and_activations = mem_left_for_kvcache_and_activations

    def vllm_v1_memory_check():
        # Now we should fit in activations and if there's any additional memory, let it be used for KV cache
        max_num_batched_tokens = mem_left_for_kvcache_and_activations // activation_memory_per_token

        if max_num_batched_tokens > max_seq_length:
            # our setup is primarily decode heavy (for RL) so we generally don't need a very high max_num_batched_tokens
            # Note that this means, if 8 prefill requests come together of max_seq_len, we'd only be processing 1 at a time.
            # This is fine as 8 iterations over the model is still manageable. Note that we can still decode a lot of sequences together.
            max_num_batched_tokens = max_seq_length

        return max_num_batched_tokens


    def vllm_v0_memory_check():
        # Here activation profiling is done with 2 things
        # 1. If seq len < 32K, we use seq len. Else we use max num batched tokens
        fittable_activation_tokens = mem_left_for_kvcache_and_activations // activation_memory_per_token
        profile_tokens = max_seq_length if max_seq_length < 32768 else 2048
        assert fittable_activation_tokens > profile_tokens, f"Unsloth: Not enough memory to load vLLM for this model. {msg}"
        return profile_tokens

    max_num_batched_tokens = vllm_v0_memory_check() if vllm_backend_check() == "V0" else vllm_v1_memory_check()
    assert max_num_batched_tokens >= 2048, f"Unsloth: we recommend having at least 2048 batched tokens for vLLM. {msg}"
    logger.info(f'Unsloth: Profile tokens = {max_num_batched_tokens}')

    # Calculate how many requests of full lenght can we fit in
    mem_left = mem_left_for_kvcache_and_activations - max_num_batched_tokens * activation_memory_per_token
    kv_seqs = mem_left // (kv_cache_per_token * max_seq_length) + 1 # we already accounted for this before


    if kv_seqs > 8:
        max_num_batched_tokens *= 2 # If we can fit in >8 full length requests, we better use that memory to speed up prefill (wont be a lot of speed up for RL)

    final_mem_left_for_kv_cache = usable_memory - weight_size - lora_elements - max_num_batched_tokens * activation_memory_per_token

    logger.info(f'For {max_num_batched_tokens=} activation memory is {max_num_batched_tokens * activation_memory_per_token / (2**30)} GiB. {kv_seqs=} {final_mem_left_for_kv_cache / (2**30)=} GiB')

    return max_num_batched_tokens, 64, gpu_memory_utilization, final_mem_left_for_kv_cache / (2**30)



def approximate_vllm_memory_usage(
    config,
    load_in_4bit = False,
    load_in_8bit = False,
    max_seq_length = 2048,
    gpu_memory_utilization = 0.8,
    enable_lora = True,
    max_lora_rank = 16,
    max_loras = 1,
    float8_kv_cache = False,
    account_for_gradients = True,
    parallel_sequences = 64,
):
    # All Unsloth Zoo code licensed under LGPLv3
    # Gets approximate max model length and max num sequences

    free_memory, total_memory = get_mem_info()

    free_memory = gpu_memory_utilization * free_memory

    vocab_size = config.vocab_size
    hd = config.hidden_size
    context_length = config.max_position_embeddings
    mlp_size = config.intermediate_size
    n_layers = config.num_hidden_layers
    n_kv_heads = getattr(config, "num_key_value_heads", 1)
    n_heads    = getattr(config, "num_attention_heads", 1)
    # Group Query Attention
    kv_size = hd // n_heads * n_kv_heads

    # Modules
    qkvo = hd + kv_size + kv_size + hd
    qkvo = qkvo * hd
    mlp  = (hd * mlp_size) * 3
    layernorms = 2 * hd
    embed_tokens = vocab_size * hd
    lm_head = 0 if getattr(config, "tie_word_embeddings", True) else vocab_size * hd

    # LoRA modules on all QKVO, MLP
    qkvo_A = hd * max_lora_rank * 4
    qkvo_B = max_lora_rank * (hd + kv_size + kv_size + hd)
    mlp_A  = hd * max_lora_rank * 2 + mlp_size * max_lora_rank
    mlp_B  = max_lora_rank * (mlp_size + mlp_size) + max_lora_rank * hd
    lora_elements = qkvo_A + qkvo_B + mlp_A + mlp_B
    lora_elements = lora_elements * max_loras
    # 2 bytes = float16 for LoRA
    lora_elements = lora_elements*n_layers * 2
    if not enable_lora: lora_elements = 0

    # Get activation and gradients for LoRA
    # 8bit Adam most likely * 2 for momentum, variance
    gradient_lora_elements  = lora_elements + lora_elements
    # Parameter left in float32
    parameter_lora_elements = lora_elements*4

    # Activation memory - assume bsz=2
    bsz = 2
    activation_qkv  = max_seq_length * bsz * (hd + kv_size + kv_size)
    residual_memory = (max_seq_length * bsz)*2
    activation_mlp  = max_seq_length * bsz * (mlp_size + mlp_size)
    weights = mlp_size * hd
    maximum_activation = \
        activation_qkv + residual_memory + activation_mlp + weights
    # 2 bytes with 25% extra just in case
    maximum_activation = (maximum_activation*1.25) * 2
    if not account_for_gradients: maximum_activation = 0
    # Minus for activations
    if total_memory - free_memory < maximum_activation:
        free_memory = total_memory - maximum_activation
    actual_gpu_memory_utilization = free_memory / total_memory

    # 2 bytes = float16
    total_quantizable_elements = (qkvo + mlp)*n_layers * 2
    total_float16_elements     = (layernorms + embed_tokens + lm_head)*2
    # factor = 16/5 if load_in_4bit else 1 # Should be 4.5 but use 5
    factor = 1
    if load_in_4bit: factor = 16/5
    elif load_in_8bit: factor = 8/5 # Very vague approximation. Will fix later
    bytes_for_model = \
        total_quantizable_elements / factor + total_float16_elements + lora_elements

    # KV cache size (float16 is 2 bytes. float8 is 1.25 bytes)
    float_bytes = 1.25 if float8_kv_cache else 2
    kv_elements = (kv_size * 2 * n_layers) * float_bytes
    memory_left_for_kv_cache = free_memory - bytes_for_model
    if memory_left_for_kv_cache <= 0: memory_left_for_kv_cache = 0

    # Approx maximum # of KV cache elements
    max_num_batched_tokens = int(0.95*(memory_left_for_kv_cache / kv_elements))
    # Round by 256
    max_num_batched_tokens = (max_num_batched_tokens // 256) * 256
    # Assuming all requests output max_seq_length, get theoretical max requests
    approx_max_num_seqs = int(max_num_batched_tokens / max_seq_length)

    # GB for KV cache
    memory_left_for_kv_cache_gb = memory_left_for_kv_cache / 1024 / 1024 / 1024

    return \
        max_num_batched_tokens, approx_max_num_seqs, \
        actual_gpu_memory_utilization, memory_left_for_kv_cache_gb
pass


@functools.cache
def get_lora_supported_ranks():
    possible_max_ranks = [8, 16, 32, 64, 128, 256, 320, 512]
    try:
        import vllm.config.lora
        if hasattr(vllm.config.lora, "MaxLoRARanks"):
            possible_max_ranks = str(vllm.config.lora.MaxLoRARanks)
        else:
            lora_config = inspect.getsource(vllm.config.lora)
            text = "possible_max_ranks"
            l = lora_config.find(text)
            if l != -1:
                r = lora_config.find("\n", l + len(text))
                possible_max_ranks = lora_config[l : r]
    except:
        pass
    if type(possible_max_ranks) is str:
        possible_max_ranks = re.findall(r"[\d]{1,}", possible_max_ranks)
        possible_max_ranks = [int(x) for x in possible_max_ranks]
    return possible_max_ranks
pass


def determine_max_lora_rank(lora_rank = 16):
    """vLLM doesn't allow any LoRA rank, so we need to get the next largest"""
    possible_max_ranks = get_lora_supported_ranks()
    for max_lora_rank in possible_max_ranks:
        if max_lora_rank >= lora_rank:
            return max_lora_rank
    raise RuntimeError(
        f"Unsloth: vLLM does not support LoRA ranks of {lora_rank}.\n"\
        "Only `{possible_max_ranks}` is supported."
    )
pass


def vllm_supports_flashinfer(config) -> bool:
    """
    Approximately checks if a vLLM model supports FLASHINFER by checking
    vLLM's ModelRegistry, then inspecting if an `if self.attn_backend not in { ... }`
    guard excludes FLASHINFER.

    For eg Qwen3-VL does not work with flashinfer.
    """
    try:
        from vllm.model_executor.models.registry import ModelRegistry
    except Exception as e:
        print(
            f"Unsloth: Failed loading vLLM model class for arch {arch} "
            f"during `vllm_supports_flashinfer`.\n{e}"
        )
        return True

    architectures = getattr(config, "architectures", None) or []
    if isinstance(architectures, str):
        architectures = [architectures]

    # --- Get the vLLM model class without using resolve_model_cls() ---
    model_cls = None
    for arch in architectures:
        registered = getattr(ModelRegistry, "models", {}).get(arch)
        if registered is None:
            continue
        try:
            # _BaseRegisteredModel.load_model_cls() – works across versions
            model_cls = registered.load_model_cls()
            break
        except Exception as e:
            print(
                f"Unsloth: Failed loading vLLM model class for arch {arch} "
                f"during `vllm_supports_flashinfer`.\n{e}"
            )
            return True

    if model_cls is None:
        # Unknown architecture for vLLM; let vLLM handle it and don't block FLASHINFER.
        return True

    module = inspect.getmodule(model_cls)
    if module is None:
        return True

    def _module_disallows_flashinfer(module) -> bool:
        ATTENTION_BACKEND_GUARD_REGEX = re.compile(
            r"if\s+self\.attn_backend\s+not\s+in\s*{\s*(?P<body>.*?)\s*}:",
            re.DOTALL,
        )
        try:
            source = inspect.getsource(module)
        except Exception:
            # Can't inspect source – don't claim FLASHINFER is disallowed.
            return False

        matches = list(ATTENTION_BACKEND_GUARD_REGEX.finditer(source))
        if not matches:
            return False

        # For each guard, see if FLASHINFER appears in the allowed set.
        for m in matches:
            body = m.group("body")
            if "FLASHINFER" in body:
                # Some allowed-set includes FLASHINFER → don't disallow.
                return False

        # We found at least one guard, but none of its allowed sets mention FLASHINFER.
        # That's exactly the Qwen3-VL pattern:
        # { FLASH_ATTN, TORCH_SDPA, ROCM_AITER_FA }
        return True

    return not _module_disallows_flashinfer(module)
pass


def load_vllm(
    model_name             : str   = "unsloth/Llama-3.2-3B-Instruct-unsloth-bnb-4bit",
    config                 = None,
    gpu_memory_utilization : float = 0.8,
    max_seq_length         : int   = 8192,
    dtype                  : torch.dtype = None,
    training               : bool = True,
    float8_kv_cache        : bool = False,
    random_state           : int  = 0,
    enable_lora            : bool = True,
    max_lora_rank          : int  = 16,
    max_loras              : int  = 1,
    use_async              : bool = False,
    use_engine             : bool = False,
    disable_log_stats      : bool = False,
    enforce_eager          : bool = False, # Good for debugging
    enable_prefix_caching  : bool = True,
    compilation_config     : int  = 3, # -O3 for maximum performance
    conservativeness       : float = 1.0, # For low VRAM devices, scale batches, num_seqs
    max_logprobs           : int  = 0,
    use_bitsandbytes       : bool = True,
    unsloth_vllm_standby   : bool = False,
    is_vision_model        : bool = False,
    return_args            : bool = False, # Just return args
    max_num_seqs           : int = 256, # how many seqs to process in parallel. Default vLLM 256
):
    # All Unsloth Zoo code licensed under LGPLv3
    # Create vLLM instance
    assert(config is not None)
    assert(type(use_bitsandbytes) is bool)
    assert(conservativeness >= 0.0 and conservativeness <= 1.0)

    unsloth_vllm_standby = unsloth_vllm_standby or (os.getenv("UNSLOTH_VLLM_STANDBY", "0") != "0")
    # This would give the flexibility to override the util we set for standby mode. In some extreme cases, this can be helpful.
    standby_util_override = os.getenv("UNSLOTH_VLLM_STANDBY_UTIL_OVERRIDE", "0") != "0"

    free_memory, total_memory = get_mem_info()
    # If T4 ie 15GB, we use 0.85 since it'll rarely OOM. Other GPUs 0.9
    # L4 with ~22GB seems to work at 0.89 but not 0.9 due to larget cuda graphs/large max num sequences we impose
    total_gb = total_memory/1024/1024/1024
    ten_percent = total_gb * 0.1 # 1.46GB for T4
    if   ten_percent >= 4.0: standby_target_gpu_util = 0.925
    elif ten_percent >= 2.5: standby_target_gpu_util = 0.9
    elif ten_percent >= 2.0: standby_target_gpu_util = 0.875
    elif ten_percent >= 1.4: standby_target_gpu_util = 0.85
    elif ten_percent >= 1.0: standby_target_gpu_util = 0.8
    else: standby_target_gpu_util = 0.75
    standby_target_gpu_util = 0.8

    if unsloth_vllm_standby and not standby_util_override:
        if gpu_memory_utilization < standby_target_gpu_util:
            gpu_memory_utilization = standby_target_gpu_util
        print(f"Unsloth: Standby mode is enabled. Changing `gpu_memory_utilization` to {gpu_memory_utilization}.")

    if DEVICE_TYPE == "cuda":
        major_version, minor_version = torch.cuda.get_device_capability()
        if major_version < 7: raise NotImplementedError("Unsloth: Your GPU is too old!")

        # Float8 KV cache only works for 8.0 or higher
        if float8_kv_cache and major_version < 8:
            raise NotImplementedError("Unsloth: Your GPU is too old for float8 KV cache! Set it to False.")

    # Determine the maximum LoRA rank since vLLM restricts the rank to some values
    new_max_lora_rank = determine_max_lora_rank(max_lora_rank)
    if new_max_lora_rank != max_lora_rank:
        print(f"Unsloth: Changing the maximum lora rank to {new_max_lora_rank} from {max_lora_rank} for vLLM.")
    max_lora_rank = new_max_lora_rank

    quant_method = get_quant_type(config)
    use_bitsandbytes = use_bitsandbytes or \
        model_name.lower().endswith("-bnb-4bit") or (quant_method == "bitsandbytes")

    is_fp8 = "fp8" in model_name.lower() or (quant_method in ("fp8", "fbgemm_fp8"))

    assert not (use_bitsandbytes and is_fp8), f'`load_in_4bit` and `load_in_8bit` should be set to false for loading FP8 quantized models with fast inference'

    max_num_batched_tokens, approx_max_num_seqs, \
    actual_gpu_memory_utilization, memory_left_for_kv_cache_gb = \
    vllm_memory_usage(
        config,
        load_in_4bit = use_bitsandbytes,
        load_in_8bit = is_fp8,
        max_seq_length = max_seq_length,
        gpu_memory_utilization = gpu_memory_utilization,
        enable_lora = enable_lora,
        max_lora_rank = max_lora_rank,
        max_loras = max_loras,
        float8_kv_cache = float8_kv_cache,
        account_for_gradients = training,
    )

    enable_chunked_prefill = True
    is_mllama = "mllama" in config.model_type
    if is_mllama:
        # chunked prefill is not supported for vLLM V0.
        enable_chunked_prefill = False
        assert not enable_lora, "Unsloth: MLLama does not support LoRA with fast inference"
        assert max_seq_length >= 8192, "Unsloth: MLLama requires max_seq_length >= 8192 for fast inference"

    else:
        # Check max_num_batched_tokens for max_seq_length
        # Must be >= max_num_batched_tokens
        if max_num_batched_tokens <= 0:
            max_seq_length = 256
            max_num_batched_tokens = 256
        pass

    # Get correct dtype
    if DEVICE_TYPE == "cuda" and major_version >= 8: _dtype = torch.bfloat16
    elif DEVICE_TYPE == "hip":
        _dtype = torch.bfloat16
    elif DEVICE_TYPE == "xpu":
        _dtype = torch.bfloat16
    else:
        _dtype = torch.float16
    if dtype == torch.bfloat16 and _dtype == torch.float16:
        print("Unsloth: We switched to dtype = torch.float16 since your GPU does not support torch.bfloat16")
        dtype = torch.float16
    elif dtype is None:
        dtype = _dtype
        print(f"Unsloth: Using dtype = {dtype} for vLLM.")
    elif dtype == torch.float16 or dtype == torch.bfloat16: pass
    else:
        raise NotImplementedError(f"Unsloth: We do not support dtype = {dtype} yet!")

    free_memory, total_memory = get_mem_info()

    total_memory_gb = round(total_memory / 1024 / 1024 / 1024, 2)

    # Fix up vLLM compute_dtype for bitsandbytes
    BitsAndBytesConfig = patch_vllm_compute_dtype(dtype)

    # Use Flashinfer if possible (doesn't seem to be faster for BnB)
    # Also seems to process 2x less sequences in 1 go so less throughput?
    # Maybe FP8 Flashinfer is much better
    # See https://docs.vllm.ai/en/latest/serving/env_vars.html
    if importlib.util.find_spec("flashinfer"):
        # Check if FLASHINFER is supported - for eg Qwen3-VL and Qwen2-VL do not work
        if "VLLM_ATTENTION_BACKEND" in os.environ and os.environ["VLLM_ATTENTION_BACKEND"] == "":
            del os.environ["VLLM_ATTENTION_BACKEND"]
        elif not vllm_supports_flashinfer(config):
            if os.environ.get("VLLM_ATTENTION_BACKEND", "") == "FLASHINFER":
                print(f"Unsloth: `{model_name} does not support `VLLM_ATTENTION_BACKEND==FLASHINFER`. Will disable")
            if "VLLM_ATTENTION_BACKEND" in os.environ:
                del os.environ["VLLM_ATTENTION_BACKEND"]
        elif os.environ.get("VLLM_ATTENTION_BACKEND", "") != "":
            pass
        elif not use_bitsandbytes and major_version >= 8:
            # Allowed: FLASHINFER, TORCH_SDPA, FLASH_ATTN, XFORMERS, ROCM_FLASH
            os.environ["VLLM_ATTENTION_BACKEND"] = "FLASHINFER"
        elif Version(vllm_version) >= Version("0.11.0"):
            # On 0.11.0, Flashinfer also works!
            os.environ["VLLM_ATTENTION_BACKEND"] = "FLASHINFER"

        # Flashinfer sampler maybe makes it somewhat faster on newer GPUs
        # Tesla T4 is 280 tok/s vs 330 tok/s
        if major_version >= 8:
            os.environ["VLLM_USE_FLASHINFER_SAMPLER"] = "1"
        elif Version(vllm_version) >= Version("0.11.0"):
            # On 0.11.0, Flashinfer also works!
            os.environ["VLLM_USE_FLASHINFER_SAMPLER"] = "1"
        else:
            os.environ["VLLM_USE_FLASHINFER_SAMPLER"] = "0"
        # os.environ["VLLM_ALLOW_RUNTIME_LORA_UPDATING"] = "1"
    pass

    # Prefix Caching fails for V100, Titan X CUDA Compute Capability 7.0
    # See https://github.com/huggingface/trl/issues/2798
    if DEVICE_TYPE == "cuda":
        major_version, minor_version = torch.cuda.get_device_capability()
        if (major_version < 7) or (major_version == 7 and minor_version < 5):
            print("Unsloth: Your GPU does not support prefix caching - will disable!")
            enable_prefix_caching = False
    elif DEVICE_TYPE == "hip":
        enable_prefix_caching = True
    elif DEVICE_TYPE == "xpu":
        enable_prefix_caching = True
    pass

    from vllm import LLM, LLMEngine, AsyncLLMEngine, EngineArgs, AsyncEngineArgs

<<<<<<< HEAD
    approx_max_num_seqs = 64 # We really do not need more than 64 sequences at a time.
=======
    # Default vLLM max_num_seqs is 256
    # This is how many sequences can be processed in parallel
    # We do 64 on smaller GPUs
    # batch_size = 16, num_generations = 4 for eg.
    # We expand max_batched_tokens to 4096 on small GPUs and 8192 on large ones.
    """
    Benchmarks for max_batched_tokens, max_num_seqs
    Around after max_num_seqs>=64, we see linear increase in memory usage.
    | max_model_len | max_batched_tokens | max_num_seqs | Profiling Time | Non-KV Memory | Torch Peak | Non-Torch Forward | Weights |
    |--------------:|-------------------:|-------------:|---------------:|--------------:|-----------:|------------------:|--------:|
    | 2048          | 2048               | 8            | 11.18s         | 7.87GiB       | 0.18GiB    | 0.13GiB           | 7.56GiB |
    | 4096          | 4096               | 8            | 10.87s         | 8.01GiB       | 0.32GiB    | 0.13GiB           | 7.56GiB |
    | 8192          | 8192               | 8            | 11.24s         | 8.31GiB       | 0.62GiB    | 0.13GiB           | 7.56GiB |
    | 8192          | 8192               | 16           | 11.48s         | 8.31GiB       | 0.62GiB    | 0.13GiB           | 7.56GiB |
    | 8192          | 8192               | 32           | 11.09s         | 8.31GiB       | 0.62GiB    | 0.13GiB           | 7.56GiB |
    | 8192          | 8192               | 64           | 11.09s         | 8.31GiB       | 0.62GiB    | 0.13GiB           | 7.56GiB |
    | 8192          | 8192               | 128          | 11.38s         | 8.45GiB       | 0.76GiB    | 0.13GiB           | 7.56GiB |
    | 8192          | 8192               | 256          | 11.84s         | 9.14GiB       | 1.45GiB    | 0.13GiB           | 7.56GiB |
    | 8192          | 8192               | 512          | 11.50s         | 10.52GiB      | 2.83GiB    | 0.13GiB           | 7.56GiB |
    | 8192          | 8192               | 1024         | 11.03s         | 13.28GiB      | 5.59GiB    | 0.13GiB           | 7.56GiB |
    | 8192          | 8192               | 2048         | 11.63s         | 18.80GiB      | 11.11GiB   | 0.13GiB           | 7.56GiB |
    | 16384         | 16384              | 8            | 11.21s         | 8.89GiB       | 1.20GiB    | 0.13GiB           | 7.56GiB |
    | 32768         | 32768              | 8            | 11.27s         | 10.07GiB      | 2.38GiB    | 0.13GiB           | 7.56GiB |
    """
    approx_max_num_seqs = max_num_seqs # vLLM default is 256
    max_num_batched_tokens = 2048 # vLLM default
    if   memory_left_for_kv_cache_gb <=  2: max_num_batched_tokens, approx_max_num_seqs = 2048, 8   # - 8
    elif memory_left_for_kv_cache_gb <=  4: max_num_batched_tokens, approx_max_num_seqs = 2048, 16  # - 16
    elif memory_left_for_kv_cache_gb <=  8: max_num_batched_tokens, approx_max_num_seqs = 2048, 32  # - 16
    elif memory_left_for_kv_cache_gb <= 12: max_num_batched_tokens, approx_max_num_seqs = 2048, 48  # - 16
    elif memory_left_for_kv_cache_gb <= 16: max_num_batched_tokens, approx_max_num_seqs = 6144, 64  # Default
    elif memory_left_for_kv_cache_gb <= 24: max_num_batched_tokens, approx_max_num_seqs = 6144, 80  # + 16
    elif memory_left_for_kv_cache_gb <= 40: max_num_batched_tokens, approx_max_num_seqs = 8192, 96  # + 16
    elif memory_left_for_kv_cache_gb <= 48: max_num_batched_tokens, approx_max_num_seqs = 8192, 112 # + 16
    elif memory_left_for_kv_cache_gb <= 80: max_num_batched_tokens, approx_max_num_seqs = 8192, 128 # + 16
    elif memory_left_for_kv_cache_gb >  80: max_num_batched_tokens, approx_max_num_seqs = 8192, 256 # + 16
>>>>>>> c214889c

    if is_vision_model:
        # In vLLM profiling, each sequence contributes to an image. Which is generally in the order of thousand tokens.
        # We don't want to go beyond 16 sequences for vision models.
        # TODO: In vLLM V1, iirc, the profiling sets a cap on the max seqs based on the budget. Check it out.
        print(f'Unsloth: Vision model detected, setting approx_max_num_seqs to 1')
        # [TODO] Check this
        approx_max_num_seqs = 1
        # Single image would contribute to 6404 tokens in Llama 3.2 for eg. So have some more for text
        # For qwen 2.5 VL, this single image/video contributes to 16Ki tokens
        max_num_batched_tokens = max(8192, max_seq_length)

    # float8 KV cache can fit more sequences in 1 go so more throughput
    if float8_kv_cache: approx_max_num_seqs = int(approx_max_num_seqs * 1.05)

<<<<<<< HEAD
=======
    # vLLM default max_num_batched_tokens is 2048
    chunked_prefill_tokens = 2048
    if not is_vision_model:
        if   memory_left_for_kv_cache_gb <=  8: chunked_prefill_tokens = 1024 # + 0
        elif memory_left_for_kv_cache_gb <= 12: chunked_prefill_tokens = 1536 # + 512
        elif memory_left_for_kv_cache_gb <= 16: chunked_prefill_tokens = 2048 # + 512
        elif memory_left_for_kv_cache_gb <= 24: chunked_prefill_tokens = 3072 # + 1024
        elif memory_left_for_kv_cache_gb <= 40: chunked_prefill_tokens = 4096 # + 1024
        elif memory_left_for_kv_cache_gb <= 48: chunked_prefill_tokens = 4608 # + 512
        elif memory_left_for_kv_cache_gb <= 80: chunked_prefill_tokens = 8192 # + 4096
        else: chunked_prefill_tokens = 8192 # + 0

        # vLLM errors out from max_seq_length (2048) being bigger than chunked_prefill_tokens (1024)
        chunked_prefill_tokens = max_seq_length

    # Scale num_seqs by conservativeness
    approx_max_num_seqs = int(approx_max_num_seqs * conservativeness)
    approx_max_num_seqs = max(approx_max_num_seqs, 1)
>>>>>>> c214889c

    # Check max RAM usage for vLLM (swap space) default is 4GB
    memory = psutil.virtual_memory()
    RAM_GB = memory.available / 1024 / 1024 / 1024
    swap_space = 4
    if   RAM_GB <= 4:  swap_space = 0
    elif RAM_GB <= 8:  swap_space = 0
    elif RAM_GB <= 12: swap_space = 0
    elif RAM_GB <= 16: swap_space = 0
    elif RAM_GB <= 24: swap_space = 2
    elif RAM_GB <= 48: swap_space = 4
    else: swap_space = 6

    if DEVICE_TYPE == "xpu":
        platform = "Intel GPU"
        gpu_eu_count = torch.xpu.get_device_properties(0).gpu_eu_count
        message = f"{platform} has eu:{gpu_eu_count}"
    else:
        platform = "CUDA"
        major_version, minor_version = torch.cuda.get_device_capability()
        message = f"{platform} compute capability {major_version}.{minor_version}"
    pass

    print(
        f"Unsloth: vLLM loading {model_name} with actual GPU utilization = {round(actual_gpu_memory_utilization*100, 2)}%\n"\
        f"Unsloth: Your GPU has {message} with VRAM = {total_memory_gb} GB.\n"\
        f"Unsloth: Using conservativeness = {conservativeness}. max_num_batched_tokens = {max_num_batched_tokens}. Num Sequences = {approx_max_num_seqs}.\n"\
        f"Unsloth: vLLM's KV Cache can use up to {round(memory_left_for_kv_cache_gb, 2)} GB. Also swap space = {swap_space} GB."
    )

    # Get device as well
    device = get_target_device()

    if compilation_config == 3:
        try:
            from vllm.config import CompilationConfig

            # Torch versions >= 2.9.0 or vllm_version > 0.11.0
            if Version(vllm_version) > Version("0.11.0") or Version(torch_version) > Version("2.9.0"):
                cudagraphs = False # Weirdly if we set it to True, we get
                # [rank0]: RuntimeError: These storage data ptrs are not allocated in pool (0, 2) but should be {612290048}
                combo_kernels = True # Latest works now only on Llama it seems
                if total_memory_gb <= 70:
                    combo_kernels = False # Too slow on less than 80GB GPUs
                # We still see
                # AttributeError: 'NullKernelHandler' object has no attribute 'index_to_str'
                # Try unsloth/gemma-3-4b-it
                combo_kernels = False
            else:
                cudagraphs = True
                combo_kernels = False

            compile_flags = dict(
                level = 3,
                backend = "inductor",
                # cache_dir = "unsloth_compiled_vllm_cache", # Pytorch fails to load from cache
                # compile_sizes = [1, 2, 4, 8, 16],
                # cudagraph_capture_sizes = [1, 2, 4, 8, 16],
                # max_capture_size = 16,
                cudagraph_num_of_warmups = 1,
                full_cuda_graph = True,
                use_cudagraph = True,
                use_inductor = True,
                inductor_compile_config = get_torch_compile_options(
                    epilogue_fusion = True,
                    max_autotune = False, # Too slow
                    shape_padding = True,
                    debug = False,
                    cudagraphs = cudagraphs,
                    coordinate_descent_tuning = False, # Too slow
                    logging = True, # Enable compile logs
                    combo_kernels = combo_kernels,
                    group_fusion = True,
                    memory_planning = True,
                    use_block_ptr = True,

                    multi_kernel = False, # RuntimeError: name 'multi_kernel_0' is not defined
                    # [rank0]: TypeError: 'NoneType' object does not support the context manager protocol
                )
            )
            good_keys = inspect.signature(CompilationConfig).parameters.keys()
            # Use new cudagraph_mode = CUDAGraphMode.FULL_AND_PIECEWISE mode for maximum performance
            # See https://docs.vllm.ai/en/v0.10.2/api/vllm/config/compilation.html#vllm.config.compilation.CUDAGraphMode
            if "cudagraph_mode" in good_keys:
                try:
                    from vllm.config import CUDAGraphMode
                    compile_flags["cudagraph_mode"] = CUDAGraphMode.FULL_AND_PIECEWISE
                    del compile_flags["full_cuda_graph"]
                except Exception as e:
                    print("Unsloth: Failed getting `from vllm.config import CUDAGraphMode` and `CUDAGraphMode.FULL_AND_PIECEWISE`")
            else:
                print("Unsloth: `cudagraph_mode` is not in `from vllm.config import CompilationConfig`")
            old_keys = list(compile_flags.keys())
            for key in old_keys:
                if key not in good_keys:
                    del compile_flags[key]
                    print(f"Unsloth: Not an error, but `{key}` is not supported in vLLM.config.CompilationConfig. Skipping.")
                pass
            pass
            compilation_config = CompilationConfig(**compile_flags)
        except Exception as e:
            print(f"Unsloth: FAILED getting compilation_config with error = {str(e)}")
    pass

    engine_args = dict(
        model                  = model_name,
        gpu_memory_utilization = actual_gpu_memory_utilization,
        max_model_len          = max_seq_length,
        quantization           = "bitsandbytes" if use_bitsandbytes else None,
        load_format            = "bitsandbytes" if use_bitsandbytes else "auto",
        kv_cache_dtype         = "fp8" if float8_kv_cache else "auto",
        dtype                  = dtype,

        max_num_batched_tokens = max_num_batched_tokens,
        max_num_seqs           = approx_max_num_seqs, # vLLM default uses 256 -> reduce if OOM
        max_logprobs           = max_logprobs, # Disallow logprobs being returned
        seed                   = random_state, # Default is 0

        # lora_extra_vocab_size = 0, # Breaks vLLM so we leave it as 256
        enable_lora            = enable_lora,
        max_lora_rank          = max_lora_rank,
        max_loras              = max_loras,

        disable_log_stats      = disable_log_stats,
        enable_prefix_caching  = enable_prefix_caching,
        enable_chunked_prefill = enable_chunked_prefill, # LoRA fails with chunked prefill as at Feb 2025
        # max_seq_len_to_capture fails for V1
        # max_seq_len_to_capture = min(8192, max_seq_length + 256), # Default is 8192 for CUDAGraphs
        compilation_config     = compilation_config, # 0, 1, 2, 3
        enforce_eager          = enforce_eager,
        swap_space             = swap_space, # Low memory devices like Colab (13GB) default 4GB
        device                 = device,
        # New vLLM versions need to pass this in!
        # worker_extension_cls   = "unsloth_zoo.vllm_rlhf_utils.ColocateWorkerExtension",
        enable_sleep_mode      = unsloth_vllm_standby,
    )
    if is_vision_model:
        # To reduce memory usage, we limit the number of images/videos per prompt
        # TODO: Make it configurable by user
        engine_args["limit_mm_per_prompt"] = {"image": 1, "video": 0}

    # [[CRITICAL for RL on policy]]
    # Check for Cascade Attention which fails on A100 / L40 for vLLM < 0.11.0 versions
    # Ada Lovelace 8.9 and Ampere 8.0
    # See https://github.com/vllm-project/flash-attention/pull/87
    # import vllm.vllm_flash_attn
    # vllm.vllm_flash_attn.__version__ == 2.7.2.post1
    if DEVICE_TYPE == "cuda":
        major_version, minor_version = torch.cuda.get_device_capability()
        if major_version < 9:
            if Version(vllm_version) >= Version("0.11.0"):
                disable_cascade_attn = False
            else:
                # Disable for A100, L40 etc
                disable_cascade_attn = True
                print("Unsloth: Disabling `disable_cascade_attn` in vLLM to allow for better on policy RL!")
            engine_args["disable_cascade_attn"] = disable_cascade_attn
    pass

    good_keys = inspect.signature(AsyncEngineArgs if use_async else EngineArgs).parameters.keys()
    old_keys = list(engine_args.keys())
    for key in old_keys:
        if key not in good_keys:
            del engine_args[key]
            print(f"Unsloth: Not an error, but `{key}` is not supported in vLLM. Skipping.")
        pass
    pass

    # Quick exit
    if return_args: return engine_args

    # Keep trying until success (2 times)
    trials = 0
    while True:
        try:
            if use_async:
                llm = AsyncLLMEngine.from_engine_args(AsyncEngineArgs(**engine_args))
            elif use_engine:
                llm = LLMEngine.from_engine_args(EngineArgs(**engine_args))
            else:
                llm = LLM(**engine_args)
            pass
            break
        except Exception as error:
            trials += 1
            # Cleanup
            for _ in range(3):
                gc.collect()
                torch.cuda.empty_cache()
            pass
            error = str(error)
            if trials >= 2 or unsloth_vllm_standby:
                # Sleep mode uses CuMemAllocator which can't run multiple instances in single process.
                # We can't do retry because vLLM will fail to load with said error.
                raise RuntimeError(error)

            if "gpu_memory_utilization" in error or "memory" in error:
                approx_max_num_seqs = int(approx_max_num_seqs * 0.75)
                engine_args["max_num_seqs"] = approx_max_num_seqs
                engine_args["gpu_memory_utilization"] *= 0.85
                print(
                    f"Unsloth: Retrying vLLM to process {approx_max_num_seqs} sequences and {max_num_batched_tokens} tokens in tandem.\n"\
                    f"Error:\n{error}"
                )
            else:
                raise RuntimeError(error)
        pass
    pass
    # Save maximum requests length since llm.generate fails to partition inputs sometimes
    llm.approx_max_num_seqs = approx_max_num_seqs

    # Unpatch vLLM compute_dtype for bitsandbytes
    unpatch_vllm_compute_dtype(BitsAndBytesConfig)

    # Check if sleep mode, and send the model to sleep
    # This is to counteract OOMs before GRPO is launched like pre-inference runs
    if unsloth_vllm_standby and not standby_util_override:
        print(f"Unsloth: Standby mode is enabled. Pre-sleeping vLLM model to reduce OOMs.")
        llm.sleep(os.environ.get('VLLM_SLEEP_MODE', "1"))

    # Cleanup
    for _ in range(3):
        gc.collect()
        torch.cuda.empty_cache()
    return llm
pass


def create_batches(requests, num_sequences = 64):
    # All Unsloth Zoo code licensed under LGPLv3
    # llm.generate must be batched!
    n_splits = int(math.ceil(len(requests) / num_sequences))
    offsets = np.arange(0, len(requests), num_sequences)
    if offsets[-1] != len(requests):
        offsets = np.hstack((offsets, len(requests)))
    batches = [requests[offsets[i]:offsets[i+1]] for i in range(len(offsets)-1)]
    return batches
pass


@torch.inference_mode
def save_lora(model, save_directory, *args, **kwargs):
    # All Unsloth Zoo code licensed under LGPLv3
    state_dict = model.state_dict()
    dtype = model.get_input_embeddings().weight.dtype
    # Cast LoRA to float16 / bfloat16
    state_dict = {k:v.to(dtype) for k, v in state_dict.items() if ".lora_A." in k or ".lora_B." in k}
    kwargs["state_dict"] = state_dict
    model.save_pretrained(save_directory = save_directory, *args, **kwargs)
pass


@functools.cache
def get_peft_config(save_directory):
    with open(os.path.join(save_directory, "adapter_config.json"), encoding = "utf-8") as f:
        config = json.load(f)
    return config
pass


def vllm_lora_already_loaded(model):
    # All Unsloth Zoo code licensed under LGPLv3
    # Check if LoRA is loaded - if not, we should load the first one
    m = model.vllm_engine.llm_engine.model_executor.driver_worker.model_runner
    lora_cache = m.lora_manager._adapter_manager._active_adapters.cache

    layers = m.model.model.layers
    v_layer = layers[0]
    print(lora_cache, v_layer.self_attn.qkv_proj.lora_a_stacked[0].data_ptr())
    return len(lora_cache) != 0
pass


def prepare_vllm_lora_loading(model):
    # All Unsloth Zoo code licensed under LGPLv3
    # Get all vLLM LoRAs
    assert(hasattr(model, "vllm_engine"))

    # Must split into 2 lists since B is scaled in vLLM
    model_loras_A, model_loras_B = [], []
    vllm_loras_A,  vllm_loras_B  = [], []
    vllm_model = model.vllm_engine.llm_engine.model_executor.driver_worker.model_runner.model

    # Go through all layers!
    for v_layer, m_layer in zip(vllm_model .model.layers, model.model.model.layers):
        model_loras_A.append(m_layer.self_attn.q_proj.lora_A.default.weight)
        model_loras_A.append(m_layer.self_attn.k_proj.lora_A.default.weight)
        model_loras_A.append(m_layer.self_attn.v_proj.lora_A.default.weight)
        vllm_loras_A .append(v_layer.self_attn.qkv_proj.lora_a_stacked[0])
        vllm_loras_A .append(v_layer.self_attn.qkv_proj.lora_a_stacked[1])
        vllm_loras_A .append(v_layer.self_attn.qkv_proj.lora_a_stacked[2])

        sq = m_layer.self_attn.q_proj.scaling["default"]
        sk = m_layer.self_attn.k_proj.scaling["default"]
        sv = m_layer.self_attn.v_proj.scaling["default"]
        sq = None if sq == 1.0 else sq
        sk = None if sk == 1.0 else sk
        sv = None if sv == 1.0 else sv
        model_loras_B.append( m_layer.self_attn.q_proj.lora_B.default.weight)
        model_loras_B.append( m_layer.self_attn.k_proj.lora_B.default.weight)
        model_loras_B.append( m_layer.self_attn.v_proj.lora_B.default.weight)
        vllm_loras_B .append((v_layer.self_attn.qkv_proj.lora_b_stacked[0], sq,))
        vllm_loras_B .append((v_layer.self_attn.qkv_proj.lora_b_stacked[1], sk,))
        vllm_loras_B .append((v_layer.self_attn.qkv_proj.lora_b_stacked[2], sv,))

        so = m_layer.self_attn.o_proj.scaling["default"]
        so = None if so == 1.0 else so
        model_loras_A.append(m_layer.self_attn.o_proj.lora_A.default.weight)
        vllm_loras_A .append(v_layer.self_attn.o_proj.lora_a_stacked[0])
        model_loras_B.append( m_layer.self_attn.o_proj.lora_B.default.weight)
        vllm_loras_B .append((v_layer.self_attn.o_proj.lora_b_stacked[0], so,))

        model_loras_A.append(m_layer.mlp.gate_proj.lora_A.default.weight)
        model_loras_A.append(m_layer.mlp.gate_proj.lora_A.default.weight)
        vllm_loras_A .append(v_layer.mlp.gate_up_proj.lora_a_stacked[0])
        vllm_loras_A .append(v_layer.mlp.gate_up_proj.lora_a_stacked[1])

        sg = m_layer.mlp.gate_proj.scaling["default"]
        su = m_layer.mlp.  up_proj.scaling["default"]
        sg = None if sg == 1.0 else sg
        su = None if su == 1.0 else su
        model_loras_B.append( m_layer.mlp.gate_proj.lora_B.default.weight)
        model_loras_B.append( m_layer.mlp.gate_proj.lora_B.default.weight)
        vllm_loras_B .append((v_layer.mlp.gate_up_proj.lora_b_stacked[0], sg,))
        vllm_loras_B .append((v_layer.mlp.gate_up_proj.lora_b_stacked[1], su,))

        sd = m_layer.mlp.down_proj.scaling["default"]
        sd = None if sd == 1.0 else sd
        model_loras_A.append(m_layer.mlp.down_proj.lora_A.default.weight)
        vllm_loras_A .append(v_layer.mlp.down_proj.lora_a_stacked[0])
        model_loras_B.append( m_layer.mlp.down_proj.lora_B.default.weight)
        vllm_loras_B .append((v_layer.mlp.down_proj.lora_b_stacked[0], sd,))
    pass

    # Check all shapes
    for model_lora_A, vllm_lora_A in zip(model_loras_A, vllm_loras_A):
        assert(model_lora_A.squeeze().shape == vllm_lora_A.squeeze().shape)
    for model_lora_B, (vllm_lora_B, s,) in zip(model_loras_B, vllm_loras_B):
        assert(model_lora_B.squeeze().shape == vllm_lora_B.squeeze().shape)
    pass

    # Set model items
    model.model_loras_A = model_loras_A
    model.model_loras_B = model_loras_B
    model. vllm_loras_A = vllm_loras_A
    model. vllm_loras_B = vllm_loras_B
    return
pass


def load_lora_directly(model):
    # All Unsloth Zoo code licensed under LGPLv3
    # Load LoRAs directly from model into vLLM internal LoRAs
    model_loras_A = model.model_loras_A
    model_loras_B = model.model_loras_B
    vllm_loras_A  = model. vllm_loras_A
    vllm_loras_B  = model. vllm_loras_B

    for model_lora_A, vllm_lora_A in zip(model_loras_A, vllm_loras_A):
        vllm_lora_A.copy_(model_lora_A, non_blocking = True)
    pass

    # Must also scale B with scaling since vLLM does this
    for model_lora_B, (vllm_lora_B, s) in zip(model_loras_B, vllm_loras_B):
        vllm_lora_B.copy_(model_lora_B, non_blocking = True)
        if s is not None: vllm_lora_B *= s
    pass
    # Must block!
    torch.cuda.synchronize()
pass


from peft import PeftType

@torch.inference_mode
def convert_lora_modules(
    model,
    dtype = None,
):
    dtype = _get_dtype(dtype_from_config(model.config) if dtype is None else dtype)

    if (hasattr(model, "peft_config") and "default" in model.peft_config) \
        and (model.peft_config["default"].peft_type == PeftType.LORA):

        state_dict = model.state_dict().items()
        state_dict = {
            k : v.detach().clone() for k, v in state_dict \
            if (v.dtype != dtype) and \
               (".lora_A.default" in k or ".lora_B.default" in k)
        }
        if len(state_dict) == 0: return {}

        for name, module in model.named_modules():
            if name + ".default.weight" in state_dict:
                exec(f"module.to({dtype})")
        pass
        return state_dict
    return {}
pass


@torch.inference_mode
def return_lora_modules(
    model,
    state_dict = {},
    dtype = torch.float32,
):
    if state_dict == {} or state_dict is None: return
    dtype = _get_dtype(dtype_from_config(model.config) if dtype is None else dtype)

    if (hasattr(model, "peft_config") and "default" in model.peft_config) \
        and (model.peft_config["default"].peft_type == PeftType.LORA):

        for name, module in model.named_modules():
            old_name = name + ".default.weight"
            old_weight = state_dict.get(old_name, None)
            if old_weight is not None:
                exec(f"module.to({dtype})")
                # module.default.weight.copy_(old_weight)
        pass
        return
    return
pass


@torch.inference_mode
def load_lora(model, save_directory, load_tensors = False):
    # vllm_lora_already_loaded(model)
    # Check internally if model has hot loaded LoRAs
    # if load_tensors and hasattr(model, "saved_vllm_lora_request"):# vllm_lora_already_loaded(model):
    #     if not hasattr(model, "model_loras_A"):
    #         # Prepare vLLM for LoRA direct loading!
    #         prepare_vllm_lora_loading(model)
    #     pass
    #     load_lora_directly(model)
    #     return model.saved_vllm_lora_request
    # pass

    # All Unsloth Zoo code licensed under LGPLv3
    global LORA_REQUEST_ID
    if LORA_REQUEST_ID is None: LORA_REQUEST_ID = 1

    # Check if path exists
    if not os.path.exists(save_directory) or LORA_REQUEST_ID == 1:
        if load_tensors:
            # We need to save and load the config file once!
            model.peft_config["default"].save_pretrained(save_directory)
        elif not os.path.exists(save_directory):
            raise OSError(f"Unsloth: LoRA filepath = {save_directory} does not exist!")
    pass

    from vllm.lora.request import LoRARequest
    if load_tensors:
        # We extract it directly from the model's state_dict
        peft_config = get_peft_config(save_directory)
        state_dict = model.state_dict()
        items = state_dict.items()
        state_dict = {k.replace(".default", ""):v for k, v in items if ".lora_A." in k or ".lora_B." in k}

        # vllm_lora_already_loaded(model)
        lora_request = LoRARequest(str(LORA_REQUEST_ID), LORA_REQUEST_ID, lora_tensors = state_dict, lora_config = peft_config)
        # Warm up LoRA
        # vllm_lora_already_loaded(model)
        # outputs = model.vllm_engine.generate(["Hi!"], use_tqdm = False, lora_request = lora_request)
        # del outputs
        # vllm_lora_already_loaded(model)
        # print("###", LORA_REQUEST_ID)
        # vllm_lora_already_loaded(model)
            # model.saved_vllm_lora_request = lora_request
    else:
        lora_request = LoRARequest(str(LORA_REQUEST_ID), LORA_REQUEST_ID, save_directory)
    pass
    # vllm_lora_already_loaded(model)

    LORA_REQUEST_ID += 1
    # Set model's current LoRA adapater
    # model.vllm_engine.vllm_lora_request = lora_request
    return lora_request
pass


def generate_batches(llm, inputs, n_batches = None, lora_request = None, *args, **kwargs):
    # All Unsloth Zoo code licensed under LGPLv3
    # Cannot just use llm.generate or will OOM - split into batches
    if n_batches is None:
        if "UNSLOTH_VLLM_BATCHES" in os.environ:
            n_batches = int(os.environ["UNSLOTH_VLLM_BATCHES"])
        else:
            free_memory, total_memory = get_mem_info()
            total_memory_gb = round(total_memory / 1024 / 1024 / 1024, 2)
            if   total_memory_gb <=  8: n_batches = llm.approx_max_num_seqs // 10
            elif total_memory_gb <= 16: n_batches = llm.approx_max_num_seqs // 5
            elif total_memory_gb <= 24: n_batches = llm.approx_max_num_seqs // 2
            else: n_batches = llm.approx_max_num_seqs

            os.environ["UNSLOTH_VLLM_BATCHES"] = str(n_batches)

            if n_batches != llm.approx_max_num_seqs:
                print(f"Unsloth: Will use {n_batches} batches to reduce memory usage for generation!")
        pass
    pass

    # We should disable for now since it might interfere with the reference model in RL
    # if lora_request is None:
    #     if hasattr(llm, "vllm_lora_request"): lora_request = llm.vllm_lora_request
    # pass

    batches = create_batches(inputs, n_batches)
    kwargs["lora_request"] = lora_request
    output_list = []
    for batch in batches:
        outputs = llm.generate(batch, *args, **kwargs)
        output_list += list(outputs)
    pass
    return output_list
pass


def delete_vllm(llm = None):
    # From https://github.com/vllm-project/vllm/issues/1908
    from vllm.distributed.parallel_state import (
        destroy_model_parallel,
        destroy_distributed_environment,
    )
    # Delete the llm object and free the memory
    destroy_model_parallel()
    destroy_distributed_environment()
    if llm is not None:
        del llm.llm_engine.model_executor
        del llm
        llm = None
    with contextlib.suppress(AssertionError):
        torch.distributed.destroy_process_group()
    gc.collect()
    torch.cuda.empty_cache()
    try:
        import ray
        ray.shutdown()
    except:
        pass
    return llm
pass


def _test_same_model(model, new_model, input_ids):
    # All Unsloth Zoo code licensed under LGPLv3
    from transformers.models.llama.modeling_llama import (
        apply_rotary_pos_emb,
        ALL_ATTENTION_FUNCTIONS,
    )
    from peft.utils.integrations import dequantize_module_weight as df

    A =     model.model.embed_tokens(input_ids)
    B = new_model.model.embed_tokens(input_ids)
    torch.testing.assert_close(model.model.embed_tokens.weight, new_model.model.embed_tokens.weight)
    torch.testing.assert_close(A, B)

    position_ids = torch.arange(input_ids.shape[1], device = "cuda")
    position_ids = position_ids.repeat((1, input_ids.shape[0]))
    rotary_A =     model.model.rotary_emb(A, position_ids)
    new_rotary = new_model.model.rotary_emb.__class__(new_model.config, device = "cuda")
    rotary_B = new_rotary(B, position_ids)
    torch.testing.assert_close(rotary_A[0], rotary_B[0])
    torch.testing.assert_close(rotary_A[1], rotary_B[1])

    for i, (old, new) in enumerate(zip(model.model.layers, new_model.model.layers)):
        print(i, end = ",")
        residualA = A
        residualB = B

        torch.testing.assert_close(old.input_layernorm.weight, new.input_layernorm.weight)
        A = old.input_layernorm(A)
        B = new.input_layernorm(B)

        AA, _ = old.self_attn(A.clone(), attention_mask = None, position_embeddings = rotary_A)
        BB, _ = new.self_attn(B.clone(), attention_mask = None, position_embeddings = rotary_B)
        torch.testing.assert_close(AA, BB, rtol = 0.01, atol = 0.005)

        torch.testing.assert_close(df(old.self_attn.q_proj), df(new.self_attn.q_proj))
        torch.testing.assert_close(df(old.self_attn.k_proj), df(new.self_attn.k_proj))
        torch.testing.assert_close(df(old.self_attn.v_proj), df(new.self_attn.v_proj))

        input_shapeA = A.shape[:-1]
        hidden_shapeA = (*input_shapeA, -1, old.self_attn.head_dim)
        QA = old.self_attn.q_proj(A).view(hidden_shapeA).transpose(1, 2)
        KA = old.self_attn.k_proj(A).view(hidden_shapeA).transpose(1, 2)
        VA = old.self_attn.v_proj(A).view(hidden_shapeA).transpose(1, 2)

        input_shapeB = B.shape[:-1]
        hidden_shapeB = (*input_shapeB, -1, new.self_attn.head_dim)
        QB = new.self_attn.q_proj(B).view(hidden_shapeB).transpose(1, 2)
        KB = new.self_attn.k_proj(B).view(hidden_shapeB).transpose(1, 2)
        VB = new.self_attn.v_proj(B).view(hidden_shapeB).transpose(1, 2)
        torch.testing.assert_close(QA, QB, rtol = 0.01, atol = 0.005)
        torch.testing.assert_close(KA, KB, rtol = 0.01, atol = 0.005)
        torch.testing.assert_close(VA, VB, rtol = 0.01, atol = 0.005)

        QA, KA = apply_rotary_pos_emb(QA, KA, *rotary_A)
        QB, KB = apply_rotary_pos_emb(QB, KB, *rotary_B)
        torch.testing.assert_close(QA, QB, rtol = 0.01, atol = 0.005)
        torch.testing.assert_close(KA, KB, rtol = 0.01, atol = 0.005)

        f = ALL_ATTENTION_FUNCTIONS[old.self_attn.config._attn_implementation]
        attentionA, _ = f(old.self_attn, QA, KA, VA,
            attention_mask = None,
            dropout = 0.0 if not old.self_attn.training else old.self_attn.attention_dropout,
            scaling = old.self_attn.scaling,
        )
        f = ALL_ATTENTION_FUNCTIONS[new.self_attn.config._attn_implementation]
        attentionB, _ = f(new.self_attn, QB, KB, VB,
            attention_mask = None,
            dropout = 0.0 if not new.self_attn.training else new.self_attn.attention_dropout,
            scaling = new.self_attn.scaling,
        )
        torch.testing.assert_close(attentionA, attentionB)

        A = attentionA.reshape(*input_shapeA, -1).contiguous()
        A = old.self_attn.o_proj(A)
        B = attentionB.reshape(*input_shapeB, -1).contiguous()
        B = new.self_attn.o_proj(B)
        torch.testing.assert_close(A, B, rtol = 0.01, atol = 0.005)
        torch.testing.assert_close(AA, BB, rtol = 0.01, atol = 0.005)
        torch.testing.assert_close(AA, B, rtol = 0.01, atol = 0.005)
        torch.testing.assert_close(BB, B, rtol = 0.01, atol = 0.005)

        residualA = A
        residualB = B
        torch.testing.assert_close(old.post_attention_layernorm.weight, new.post_attention_layernorm.weight)
        A = old.post_attention_layernorm(A)
        B = new.post_attention_layernorm(B)
        torch.testing.assert_close(A, B, rtol = 0.01, atol = 0.005)

        AA = old.mlp(A.clone())
        BB = new.mlp(B.clone())
        torch.testing.assert_close(AA, BB, rtol = 0.01, atol = 0.005)
        gateA = old.mlp.gate_proj(A)
        gateB = new.mlp.gate_proj(B)
        torch.testing.assert_close(gateA, gateB, rtol = 0.01, atol = 0.005)
        upA = old.mlp.up_proj(A)
        upB = new.mlp.up_proj(B)
        torch.testing.assert_close(upA, upB, rtol = 0.01, atol = 0.005)
        A = old.mlp.act_fn(gateA) * upA
        B = new.mlp.act_fn(gateB) * upB
        A = old.mlp.down_proj(A)
        B = new.mlp.down_proj(B)
        torch.testing.assert_close(A, B, rtol = 0.01, atol = 0.005)
        torch.testing.assert_close(AA, BB, rtol = 0.01, atol = 0.005)
        torch.testing.assert_close(AA, A, rtol = 0.01, atol = 0.005)
        torch.testing.assert_close(BB, B, rtol = 0.01, atol = 0.005)

        A = residualA + A
        B = residualB + B
        torch.testing.assert_close(A, B, rtol = 0.01, atol = 0.005)

        B = A.clone()
    pass

    A =     model.model.norm(A)
    B = new_model.model.norm(B)
    torch.testing.assert_close(A, B)

    # LM Head testing with proper error handling
    try:
        # Check if both models have lm_head
        if hasattr(model, 'lm_head') and hasattr(new_model, 'lm_head'):
            if model.lm_head.weight is not None and new_model.lm_head.weight is not None:
                torch.testing.assert_close(model.lm_head.weight, new_model.lm_head.weight)

        # Continue with lm_head forward pass if possible
        if hasattr(model, 'lm_head') and hasattr(new_model, 'lm_head'):
            A = model.lm_head(A)
            B = new_model.lm_head(B)
            torch.testing.assert_close(A, B)
    except Exception as e:
        print(f"Unsloth: lm_head test failed. Error: {e}")

    return
pass

@torch.inference_mode()
def test_model_conversion(original_model, new_model):
    """
    Simplified model testing using clean comparison utilities.
    Replaces the complex _test_same_model function.
    """
    print("=== MODEL CONVERSION TEST ===")

    # Compare model attributes. Wouldn't throw error if some attributes are missing
    compare_attributes(original_model, new_model)

    try:
        # compare state dicts
        assert_same_state_dict(original_model.state_dict(), new_model.state_dict())
        print("✅ State dict comparison passed!")
    except Exception as e:
        print(f"❌ State dict comparison failed: {e}")
        return False

    print("✅ Model conversion test completed!")
    return True

def _test_is_same_vlm(model, new_model, processor, test_backward=False):
    # All Unsloth Zoo code licensed under LGPLv3
    assert model.device == new_model.device
    assert model.dtype == new_model.dtype

    messages = [{
        "role" : "user",
        "content": [
            { "type": "image", "image": "https://files.worldwildlife.org/wwfcmsprod/images/Sloth_Sitting_iStock_3_12_2014/story_full_width/8l7pbjmj29_iStock_000011145477Large_mini__1_.jpg"},
            { "type": "text",  "text" : "Which films does this animal feature in?" }
        ]
    }]

    text = processor.apply_chat_template(
        messages, tokenize=False, add_generation_prompt=True
    )

    inputs = processor.apply_chat_template(
        messages, add_generation_prompt=True, tokenize=True,
        return_dict=True, return_tensors="pt"
    ).to(model.device, dtype=model.dtype)

    with torch.no_grad():
        original_outputs = model(**inputs)
        new_outputs = new_model(**inputs)
        torch.testing.assert_close(original_outputs.logits, new_outputs.logits)
        print(f'Forward pass logits match!')

    inputs['labels'] = inputs['input_ids']
    original_outputs = model(**inputs)
    new_outputs = new_model(**inputs)
    torch.testing.assert_close(original_outputs.loss, new_outputs.loss)
    print('Losses match !')

    if test_backward:
        # Initialize per-model statistics dictionaries
        original_model_stats = {
            'pre': defaultdict(list),
            'post': defaultdict(list),
            'backward': defaultdict(list)
        }

        new_model_stats = {
            'pre': defaultdict(list),
            'post': defaultdict(list),
            'backward': defaultdict(list)
        }

        # Register hooks for both models
        register_hooks(model, original_model_stats)
        register_hooks(new_model, new_model_stats)

        # Prepare inputs
        from copy import deepcopy
        inputs['labels'] = deepcopy(inputs['input_ids'])
        inputs['input_ids'].requires_grad = True

        # Forward passes
        original_outputs = model(**inputs)
        new_outputs = new_model(**inputs)

        # Check loss matches
        torch.testing.assert_close(original_outputs.loss, new_outputs.loss)
        print('Losses match!')

        # Backward passes
        original_outputs.loss.backward()
        new_outputs.loss.backward()

        # Compare backward gradient statistics
        matches = []
        mismatches = []
        for layer_name in original_model_stats['backward'].keys():
            original_grads = torch.tensor(original_model_stats['backward'][layer_name])
            new_grads = torch.tensor(new_model_stats['backward'][layer_name])
            try:
                torch.testing.assert_close(original_grads, new_grads, atol=1e-6)
                matches.append(layer_name)
            except Exception as e:
                print(f"Gradient mismatch in layer '{layer_name}': {e}")
                mismatches.append(layer_name)
        print(f"Backward gradient statistics match for {len(matches)} layers: {matches}")
        print(f"Backward gradient statistics mismatch for {len(mismatches)} layers: {mismatches}")
pass


def _read_unsloth_vision_source() -> str:
    _VISION_TAIL = ("unsloth", "models", "vision.py")
    from importlib.metadata import files, PackageNotFoundError, PackagePath
    from pathlib import Path
    # 1) Via installed distribution metadata (no import of the package)
    try:
        for entry in files("unsloth") or ():
            if isinstance(entry, PackagePath):
                parts = entry.parts
                if len(parts) >= 3 and tuple(parts[-3:]) == _VISION_TAIL:
                    return entry.read_text(encoding = "utf-8")
    except PackageNotFoundError:
        pass

    # 2) Fallback: scan sys.path for a plain file
    for base in map(Path, sys.path):
        candidate = base.joinpath(*_VISION_TAIL)
        if candidate.is_file():
            return candidate.read_text(encoding = "utf-8")
    raise FileNotFoundError("Could not locate unsloth/models/vision.py without importing it")
pass


def get_vllm_supported_vlm(_VAR_NAME = "VLLM_SUPPORTED_VLM"):
    """
    Parse VLLM_SUPPORTED_VLM from unsloth/models/vision.py as a literal.
    """
    src = _read_unsloth_vision_source()
    tree = ast.parse(src)

    # Support: `VLLM_SUPPORTED_VLM = [...]` and `VLLM_SUPPORTED_VLM: list[str] = [...]`
    for node in tree.body:
        if isinstance(node, ast.Assign):
            if any(getattr(t, "id", None) == _VAR_NAME for t in node.targets):
                return ast.literal_eval(node.value)
        elif isinstance(node, ast.AnnAssign):
            if getattr(node.target, "id", None) == _VAR_NAME:
                return ast.literal_eval(node.value)
    raise ValueError(f"{_VAR_NAME} not found as a literal in unsloth/models/vision.py")
pass


@torch.inference_mode
def _test_get_vllm_state_dict(
    model_name = "unsloth/Llama-3.2-3B-Instruct-unsloth-bnb-4bit",
    dtype = torch.float16,
    gpu_memory_utilization = 0.7,
    counts = 100,
    conservativeness = 1.0,
    float8_kv_cache = False,
    unsloth_vllm_standby = False,
    load_in_4bit = False,
    skip_generation = False,
    is_vision_model = False,
):
    # All Unsloth Zoo code licensed under LGPLv3
    # Check if model is allowed to be used in vLLM
    gc.collect()
    torch.cuda.empty_cache()

    from transformers import AutoConfig
    config = AutoConfig.from_pretrained(
        model_name,
        token = None,
        revision = None,
        trust_remote_code = False,
        attn_implementation = "sdpa",
    )
    config.model_name = model_name

    if not vllm_dynamic_quant_supported(model_name, config):
        raise NotImplementedError(f"Unsloth: Dynamic quant of {model_name} not supported in vLLM")

    from transformers import AutoModelForCausalLM, BitsAndBytesConfig
    bnb_config = None
    load_in_4bit = model_name.lower().endswith("-bnb-4bit") or load_in_4bit
    if load_in_4bit:
        bnb_config = BitsAndBytesConfig(
            load_in_4bit              = True,
            bnb_4bit_use_double_quant = True,
            bnb_4bit_quant_type       = "nf4",
            bnb_4bit_compute_dtype    = dtype,
        )
    pass
    kwargs = dict()
    if load_in_4bit: kwargs["quantization_config"] = bnb_config
    kwargs = add_dtype_kwargs(dtype, kwargs)
    # Must patch BnB compute_dtype since it's forced to bfloat16!
    patch_bitsandbytes_quant_state()
    # patch_bitsandbytes_compute_dtype(dtype)
    model_type = getattr(config, "model_type", "causal_lm")

    enable_lora = model_type != "mllama"

    if not is_vision_model:
        model_class = AutoModelForCausalLM
    else:
        VLLM_SUPPORTED_VLM = get_vllm_supported_vlm()
        if model_type in VLLM_SUPPORTED_VLM:
            import transformers
            model_class = getattr(transformers, config.architectures[0])
        else:
            raise ValueError(f"Unsloth: Model type {model_type} not supported for vision models")

    print(f'Loading model with type {model_class}')
    model = model_class.from_pretrained(
        model_name,
        device_map          = "sequential",
        # torch_dtype         = dtype,  transformers moved torch_dtype to dtype
        attn_implementation = "sdpa",
        low_cpu_mem_usage   = True,
        **kwargs,
    )

    # unpatch_bitsandbytes_compute_dtype()
    for param in model.parameters():
        param.requires_grad_(False)
    model, _ = patch_model_and_tokenizer(model, None)
    model.eval()

    # Patch vLLM to disable multiprocessing for state dict extraction
    patch_vllm()

    llm = load_vllm(
        model_name             = model_name,
        config                 = config,
        gpu_memory_utilization = gpu_memory_utilization,
        dtype                  = dtype,
        conservativeness       = conservativeness,
        float8_kv_cache        = float8_kv_cache,
        unsloth_vllm_standby   = unsloth_vllm_standby,
        use_bitsandbytes       = load_in_4bit,
        is_vision_model        = is_vision_model,
        enable_lora            = enable_lora,
    )

    state_dict, quant_state_dict = get_vllm_state_dict(
        llm,
        return_state_dict = True,
        config = config,
        is_vision_model = is_vision_model,
    )

    assert_same_state_dict(model.state_dict(), state_dict)

    new_model = convert_vllm_to_huggingface(quant_state_dict, config, dtype, is_vision_model = is_vision_model)
    test_model_conversion(model, new_model)

    # Run the model as well
    if not is_vision_model:
        from transformers import AutoTokenizer
        tokenizer = AutoTokenizer.from_pretrained(model_name)
        messages = [
            [{"role": "user", "content": "Continue the fibonnaci sequence: 1, 1, 2, 3, 5, 8,"},],
            [{"role": "user", "content": "Write a long poem about the world."},],
            [{"role": "user", "content": "What is the capital of France? Describe it."},],
            [{"role": "user", "content": "Why is the sky blue?"},],
            [{"role": "user", "content": "Explain Newton's third law of motion."},],
            [{"role": "user", "content": "Why is spacetime bent?"},],
            [{"role": "user", "content": "Explain heliocentricism."},],
            [{"role": "user", "content": "Derive the formula for an infinite sum of 1, 1/2, 1/4, 1/8 and so on."},],
        ]*counts
        inputs = tokenizer.apply_chat_template(
            messages,
            tokenize = False,
            add_generation_prompt = True, # Must add for generation
            padding = True,
        )

        from vllm import SamplingParams
        sampling_params = SamplingParams(
            # temperature = 1.5,
            # min_p = 0.1,
            temperature = 0.8,
            top_p = 0.95,
            logprobs = 0,
            prompt_logprobs = 0,
            max_tokens = 256,
        )

        if not skip_generation:
            # Cannot just use llm.generate or OOM - split into batches
            batches = create_batches(inputs, llm.approx_max_num_seqs)
            completion_ids = []
            for batch in batches:
                outputs = llm.generate(batch, sampling_params)
                completion_ids.extend(out.token_ids for completions in outputs for out in completions.outputs)
            pass
            del completion_ids

        # Check all hidden states manually
        input_ids = tokenizer(inputs[0], add_special_tokens = False, return_tensors = "pt")
        input_ids = input_ids["input_ids"].to("cuda", non_blocking = True)
        _test_same_model(model, new_model, input_ids)
    else:
        # VLMs dont have a standardised forward pass mechanism. So we just test whole model forward pass and not layer wise
        # TODO: Maybe add layer wise checks
        from transformers import AutoProcessor
        processor = AutoProcessor.from_pretrained(model_name)
        _test_is_same_vlm(model, new_model, processor, False)

    delete_vllm(llm)

    # Delete model as well
    try:
        model.model.embed_tokens.weight = None
        new_model.model.embed_tokens.weight = None

        for i in range(len(model.model.layers)):
            model.model.layers[i] = None
            new_model.model.layers[i] = None
        pass

        model.model.norm.weight = None
        new_model.model.norm.weight = None
        model.lm_head.weight = None
        new_model.lm_head.weight = None
        model.model = None
        new_model.model = None
    except:
        pass

    del model
    del new_model
    print(f'Test passed!')
    for _ in range(3):
        gc.collect()
        torch.cuda.empty_cache()
pass


def test_get_vllm_state_dict():
    # All Unsloth Zoo code licensed under LGPLv3
    patch_vllm()

    free_memory, total_memory = get_mem_info()

    model_names = [
        ("unsloth/Llama-3.2-1B-Instruct-bnb-4bit", 100,),
        ("unsloth/Llama-3.2-1B-Instruct-unsloth-bnb-4bit", 100,),
        ("unsloth/Llama-3.2-3B-Instruct-unsloth-bnb-4bit", 50,),
    ]
    bfloat16_dtype = torch.float16
    if total_memory >= 40 * 1000 * 1000 * 1000:
        model_names += [
            ("unsloth/Qwen2.5-3B-Instruct", 50,),
            ("unsloth/Llama-3.2-1B-Instruct-bnb-4bit", 100,),
            ("unsloth/meta-Llama-3.1-8B-Instruct-unsloth-bnb-4bit", 25,),
            ("unsloth/Qwen2.5-7B-Instruct-bnb-4bit", 25,),
        ]
        bfloat16_dtype = torch.bfloat16
    pass

    for i, (model_name, counts,) in enumerate(model_names):
        gc.collect()
        torch.cuda.empty_cache()
        dtype = torch.float16 if i % 2 == 0 else bfloat16_dtype
        print(f"##### Testing {model_name} with dtype = {dtype} #####")
        if bfloat16_dtype == torch.float16:
            counts = counts // 4
            conservativeness = 0.8
            float8_kv_cache = True
            gpu_memory_utilization = 0.5
        else:
            conservativeness = 1.0
            float8_kv_cache = True
            gpu_memory_utilization = 0.7
        try:
            _test_get_vllm_state_dict(
                model_name = model_name,
                dtype = dtype,
                gpu_memory_utilization = gpu_memory_utilization,
                counts = counts,
                conservativeness = conservativeness,
                float8_kv_cache = float8_kv_cache,
                unsloth_vllm_standby = unsloth_vllm_standby,
            )
        except Exception as error:
            error = str(error)
            raise RuntimeError(f"[{model_name}]\n{error}")
        gc.collect()
        torch.cuda.empty_cache()
    pass
pass<|MERGE_RESOLUTION|>--- conflicted
+++ resolved
@@ -1965,9 +1965,6 @@
 
     from vllm import LLM, LLMEngine, AsyncLLMEngine, EngineArgs, AsyncEngineArgs
 
-<<<<<<< HEAD
-    approx_max_num_seqs = 64 # We really do not need more than 64 sequences at a time.
-=======
     # Default vLLM max_num_seqs is 256
     # This is how many sequences can be processed in parallel
     # We do 64 on smaller GPUs
@@ -2004,7 +2001,6 @@
     elif memory_left_for_kv_cache_gb <= 48: max_num_batched_tokens, approx_max_num_seqs = 8192, 112 # + 16
     elif memory_left_for_kv_cache_gb <= 80: max_num_batched_tokens, approx_max_num_seqs = 8192, 128 # + 16
     elif memory_left_for_kv_cache_gb >  80: max_num_batched_tokens, approx_max_num_seqs = 8192, 256 # + 16
->>>>>>> c214889c
 
     if is_vision_model:
         # In vLLM profiling, each sequence contributes to an image. Which is generally in the order of thousand tokens.
@@ -2020,8 +2016,6 @@
     # float8 KV cache can fit more sequences in 1 go so more throughput
     if float8_kv_cache: approx_max_num_seqs = int(approx_max_num_seqs * 1.05)
 
-<<<<<<< HEAD
-=======
     # vLLM default max_num_batched_tokens is 2048
     chunked_prefill_tokens = 2048
     if not is_vision_model:
@@ -2040,7 +2034,6 @@
     # Scale num_seqs by conservativeness
     approx_max_num_seqs = int(approx_max_num_seqs * conservativeness)
     approx_max_num_seqs = max(approx_max_num_seqs, 1)
->>>>>>> c214889c
 
     # Check max RAM usage for vLLM (swap space) default is 4GB
     memory = psutil.virtual_memory()
