--- conflicted
+++ resolved
@@ -519,10 +519,7 @@
             # this check is to make sure it works for both new versions and old alike
             # https://github.com/vllm-project/vllm/commit/9dc30b7068ae07ceca89663e9f8403d00217256d
             self.python_malloc_callback = self._python_malloc_callback
-<<<<<<< HEAD
         if hasattr(self, '_python_free_callback'):
-=======
->>>>>>> ee0d83a6
             self.python_free_callback = self._python_free_callback
 
     def sleep(
@@ -882,7 +879,6 @@
                 weight = qweight[dim_offsets[kk] : dim_offsets[kk + 1]]
             else:
                 weight = qweight
-<<<<<<< HEAD
 
         # Apply vocab_size truncation for embedding and lm_head layers
         # for mllama, prefer using org_vocab_size which is text_config.vocab_size + 8
@@ -892,17 +888,6 @@
             if weight.shape[0] > shrink_size:
                 weight = weight[:shrink_size]
 
-=======
-
-        # Apply vocab_size truncation for embedding and lm_head layers
-        # for mllama, prefer using org_vocab_size which is text_config.vocab_size + 8
-        # https://github.com/huggingface/transformers/blob/1cea763ba422b83778a8db0374ea90f43b09992b/src/transformers/models/mllama/modeling_mllama.py#L1147
-        shrink_size = getattr(proj,"org_vocab_size", vocab_size)
-        if shrink_size and ("embed_tokens" in prefix or "lm_head" in prefix):
-            if weight.shape[0] > shrink_size:
-                weight = weight[:shrink_size]
-
->>>>>>> ee0d83a6
         state_dict[prefix + ".weight"] = weight
         quant_state_dict[prefix + ".weight"] = weight
 
@@ -934,19 +919,11 @@
         vllm_text_model = vllm_internals.language_model.model
     else:
         raise RuntimeError(f'Unsloth: Cannot find vllm_internal_model!')
-<<<<<<< HEAD
 
     embed_tokens = vllm_text_model.embed_tokens
     # Use get_state_dict for consistent extraction and automatic truncation
     get_state_dict(f"{vllm_text_model_prefix}.embed_tokens", 0, state_dict, embed_tokens, slice_weights=False)
 
-=======
-
-    embed_tokens = vllm_text_model.embed_tokens
-    # Use get_state_dict for consistent extraction and automatic truncation
-    get_state_dict(f"{vllm_text_model_prefix}.embed_tokens", 0, state_dict, embed_tokens, slice_weights=False)
-
->>>>>>> ee0d83a6
     # Get layer configuration for this model type
     layer_config = get_model_layer_config()
 
@@ -2205,8 +2182,6 @@
 
     print("✅ Model conversion test completed!")
     return True
-<<<<<<< HEAD
-=======
 
 from collections import defaultdict
 import torch
@@ -2334,7 +2309,6 @@
 
 
     pass
->>>>>>> ee0d83a6
 
 @torch.inference_mode
 def _test_get_vllm_state_dict(
@@ -2390,11 +2364,7 @@
     if not is_vision_model:
         model_class = AutoModelForCausalLM
     else:
-<<<<<<< HEAD
         if model_type in VLLM_SUPPORTED_VLM:
-=======
-        if model_type in ["qwen2_5_vl", "gemma3", "mllama"]:
->>>>>>> ee0d83a6
             import transformers
             model_class = getattr(transformers, config.architectures[0])
         else:
@@ -2410,11 +2380,8 @@
         **kwargs,
     )
 
-<<<<<<< HEAD
-=======
     print(f'HF Model {model=}')
 
->>>>>>> ee0d83a6
     # unpatch_bitsandbytes_compute_dtype()
     for param in model.parameters():
         param.requires_grad_(False)
@@ -2449,11 +2416,7 @@
     test_model_conversion(model, new_model)
 
     # Run the model as well
-<<<<<<< HEAD
-    if not skip_generation:
-=======
     if not is_vision_model:
->>>>>>> ee0d83a6
         from transformers import AutoTokenizer
         tokenizer = AutoTokenizer.from_pretrained(model_name)
         messages = [
@@ -2484,16 +2447,6 @@
             max_tokens = 256,
         )
 
-<<<<<<< HEAD
-        # Cannot just use llm.generate or OOM - split into batches
-        batches = create_batches(inputs, llm.approx_max_num_seqs)
-        completion_ids = []
-        for batch in batches:
-            outputs = llm.generate(batch, sampling_params)
-            completion_ids.extend(out.token_ids for completions in outputs for out in completions.outputs)
-        pass
-        del completion_ids
-=======
         if not skip_generation:
             # Cannot just use llm.generate or OOM - split into batches
             batches = create_batches(inputs, llm.approx_max_num_seqs)
@@ -2503,21 +2456,17 @@
                 completion_ids.extend(out.token_ids for completions in outputs for out in completions.outputs)
             pass
             del completion_ids
->>>>>>> ee0d83a6
 
         # Check all hidden states manually
         input_ids = tokenizer(inputs[0], add_special_tokens = False, return_tensors = "pt")
         input_ids = input_ids["input_ids"].to("cuda", non_blocking = True)
         _test_same_model(model, new_model, input_ids)
-<<<<<<< HEAD
-=======
     else:
         # VLMs dont have a standardised forward pass mechanism. So we just test whole model forward pass and not layer wise
         # TODO: Maybe add layer wise checks
         from transformers import AutoProcessor
         processor = AutoProcessor.from_pretrained(model_name)
         _test_is_same_vlm(model, new_model, processor, False)
->>>>>>> ee0d83a6
 
     delete_vllm(llm)
 
