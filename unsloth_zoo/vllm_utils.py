--- conflicted
+++ resolved
@@ -519,10 +519,7 @@
             # this check is to make sure it works for both new versions and old alike
             # https://github.com/vllm-project/vllm/commit/9dc30b7068ae07ceca89663e9f8403d00217256d
             self.python_malloc_callback = self._python_malloc_callback
-<<<<<<< HEAD
-=======
         if hasattr(self, '_python_free_callback'):
->>>>>>> ab3fadeb
             self.python_free_callback = self._python_free_callback
 
     def sleep(
@@ -1204,7 +1201,6 @@
         if hasattr(module, "rotary_emb"):
             module.rotary_emb = module.rotary_emb.__class__(
                 config = text_config,
-<<<<<<< HEAD
                 device = get_target_device(),
             )
         if hasattr(module, "rotary_pos_emb"):
@@ -1225,28 +1221,6 @@
                 config = local_rope_config,
                 device = get_target_device(),
             )
-=======
-                device = get_target_device(),
-            )
-        if hasattr(module, "rotary_pos_emb"):
-            # Qwen 2.5 VL has a rotary_pos_emb in vision submodel
-            # https://github.com/huggingface/transformers/blob/a871f6f58d49f3a05ae9dae519caa8aa9d919a07/src/transformers/models/qwen2_5_vl/modeling_qwen2_5_vl.py#L337
-            assert vision_config is not None, "Unsloth: vision_config is required for models with vision rotary_pos_emb"
-            head_dim = vision_config.hidden_size // vision_config.num_heads
-            module.rotary_pos_emb = module.rotary_pos_emb.__class__(head_dim//2).to(get_target_device())
-        if hasattr(module, "rotary_emb_local"):
-            # gemma3 has a rotary_emb_local
-            # https://github.com/huggingface/transformers/blob/008c0ba8e2a1226a6ef5a61c4915a0a8a340c157/src/transformers/models/gemma3/modeling_gemma3.py#L469-L471
-            # Gemma3 uses different defaults for local and global RoPE. Copy the config for modification.
-            local_rope_config = deepcopy(text_config)
-            local_rope_config.rope_theta = text_config.rope_local_base_freq
-            local_rope_config.rope_scaling = {"rope_type": "default"}
-            # gemma3 has a rotary_emb_local
-            module.rotary_emb_local = module.rotary_emb_local.__class__(
-                config = local_rope_config,
-                device = get_target_device(),
-            )
->>>>>>> ab3fadeb
             del local_rope_config
         pass
     pass
@@ -2261,11 +2235,7 @@
     if not is_vision_model:
         model_class = AutoModelForCausalLM
     else:
-<<<<<<< HEAD
         if model_type in VLLM_SUPPORTED_VLM:
-=======
-        if model_type in ["qwen2_5_vl", "gemma3", "mllama"]:
->>>>>>> ab3fadeb
             import transformers
             model_class = getattr(transformers, config.architectures[0])
         else:
