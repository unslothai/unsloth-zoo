# Unsloth Zoo - Utilities for Unsloth
# Copyright 2023-present Daniel Han-Chen, Michael Han-Chen & the Unsloth team. All rights reserved.
#
# This program is free software: you can redistribute it and/or modify
# it under the terms of the GNU Lesser General Public License as published by
# the Free Software Foundation, either version 3 of the License, or
# (at your option) any later version.
#
# This program is distributed in the hope that it will be useful,
# but WITHOUT ANY WARRANTY; without even the implied warranty of
# MERCHANTABILITY or FITNESS FOR A PARTICULAR PURPOSE.  See the
# GNU General Public License for more details.
#
# You should have received a copy of the GNU Lesser General Public License
# along with this program.  If not, see <https://www.gnu.org/licenses/>.

__all__ = [
    "patch_vllm",
    "vllm_dynamic_quant_supported",
    "convert_vllm_to_huggingface",
    "get_vllm_state_dict",
    "assert_same_state_dict",
    "load_vllm",
    "create_batches",
    "delete_vllm",
    "save_lora",
    "load_lora",
    "generate_batches",
]

from typing import Optional, List, Tuple, Dict, Any
import importlib.util
import re
from collections import OrderedDict
import numpy as np
from copy import deepcopy
import math
import gc
import os
import torch
import json
import psutil
import functools
import contextlib
import inspect
from functools import partial
from .utils import _get_dtype
from .patching_utils import patch_model_and_tokenizer
global LORA_REQUEST_ID

# Ignore logging messages
import logging
class HideLoggingMessage(logging.Filter):
    def __init__(self, text): self.text = text
    def filter(self, x): return not (self.text in x.getMessage())
pass

def _return_nothing(*args, **kwargs): return None
def _return_self(self, *args, **kwargs): return self


if importlib.util.find_spec("vllm") is not None:

    # Allow unsloth dynamic quants to work
    def is_layer_skipped_bnb(prefix: str, llm_int8_skip_modules):
        # Split the prefix into its dot-separated components
        components = prefix.split('.')
        # Check if any of the skip modules exactly matches any component
        vllm_check = any(
            module_name in components
            for module_name in llm_int8_skip_modules
        )

        # Allow certain layers to not be quantized
        components = set(".".join(components[:i+1]) for i in range(len(components)))
        unsloth_check = len(set(llm_int8_skip_modules) & components) != 0
        
        return vllm_check or unsloth_check
    pass

    # Fix force using torch.bfloat16 all the time and make it dynamic
    def _apply_4bit_weight(
        self,
        layer: torch.nn.Module,
        x: torch.Tensor,
        bias: Optional[torch.Tensor] = None,
    ) -> torch.Tensor:
        # only load the bitsandbytes module when needed
        from bitsandbytes import matmul_4bit

        original_type = x.dtype
        original_shape = x.shape
        reshape_after_matmul = False
        if x.ndim > 2:
            x = x.reshape(-1, x.size(-1))
            reshape_after_matmul = True

        qweight = layer.weight
        quant_states = qweight.bnb_quant_state
        offsets = qweight.bnb_shard_offsets
        inference_dtype = quant_states[0].dtype
        bf_x = x.to(inference_dtype) # Originally used bfloat16

        out_dim_0 = x.shape[0]
        out_dim_1 = sum(
            [quant_state[1].shape[0] for quant_state in quant_states.items()])
        out = torch.empty(out_dim_0,
                            out_dim_1,
                            dtype=inference_dtype,
                            device=x.device)

        current_index = 0
        for i in range(len(quant_states)):
            output_size = quant_states[i].shape[0]
            # It is more efficient to use out kwarg like
            # matmul_4bit(..., out = ...).  Infeasible now due to the bug
            # https://github.com/TimDettmers/bitsandbytes/issues/1235.
            # Need to change  after the bug is fixed.
            out[:, current_index:current_index + output_size] = matmul_4bit(
                bf_x, qweight[offsets[i]:offsets[i + 1]].t(), quant_states[i])

            current_index += output_size

        out = out.to(original_type)

        if reshape_after_matmul:
            out = out.view(*original_shape[:-1], out.size(-1))

        if bias is not None:
            out += bias

        return out
    pass

    def patch_vllm_bitsandbytes():
        # All Unsloth Zoo code licensed under LGPLv3
        import vllm.model_executor.layers.quantization.bitsandbytes
        vllm.model_executor.layers.quantization.bitsandbytes.is_layer_skipped_bnb = is_layer_skipped_bnb
        vllm.model_executor.layers.quantization.bitsandbytes.BitsAndBytesLinearMethod._apply_4bit_weight = _apply_4bit_weight

        # Disable all not supported messages
        from vllm.config import logger as vllm_config_logger
        vllm_config_logger.addFilter(HideLoggingMessage("not supported"))
        vllm_config_logger.addFilter(HideLoggingMessage("is not tested"))
        vllm_config_logger.addFilter(HideLoggingMessage("is not fully optimized"))
        vllm_config_logger.addFilter(HideLoggingMessage("not set"))
        del vllm_config_logger
    pass

    def patch_vllm_compute_dtype(dtype = torch.float16):
        # All Unsloth Zoo code licensed under LGPLv3
        # vLLM defaults to using the model config file's compute_dtype
        # We shall fix it dynamically!
        import vllm.model_executor.layers.quantization.bitsandbytes
        old_config = vllm.model_executor.layers.quantization.bitsandbytes.BitsAndBytesConfig

        dtype = str(dtype)
        if dtype.startswith("torch."): dtype = dtype[len("torch."):]
        os.environ["UNSLOTH_bnb_4bit_compute_dtype"] = dtype

        class BitsAndBytesConfig(
            vllm.model_executor.layers.quantization.bitsandbytes.BitsAndBytesConfig
        ):
            # All Unsloth Zoo code licensed under LGPLv3
            def __init__(self, *args, **kwargs):
                dtype = os.environ.get("UNSLOTH_bnb_4bit_compute_dtype", kwargs["bnb_4bit_compute_dtype"])
                kwargs["bnb_4bit_compute_dtype"] = dtype
                print(f"Unsloth: vLLM Bitsandbytes config using kwargs = {kwargs}")
                super().__init__(*args, **kwargs)
            pass
        pass

        vllm.model_executor.layers.quantization.bitsandbytes.BitsAndBytesConfig = BitsAndBytesConfig
        return old_config
    pass

    def unpatch_vllm_compute_dtype(old_config):
        # All Unsloth Zoo code licensed under LGPLv3
        import vllm.model_executor.layers.quantization.bitsandbytes
        vllm.model_executor.layers.quantization.bitsandbytes.BitsAndBytesConfig = old_config
        del os.environ["UNSLOTH_bnb_4bit_compute_dtype"]
    pass

    def patch_vllm_lora_tokenizer():
        import vllm.transformers_utils.tokenizer
        vllm.transformers_utils.tokenizer.get_lora_tokenizer = _return_nothing
        vllm.transformers_utils.tokenizer.get_lora_tokenizer_async = _return_nothing
        
        import vllm.transformers_utils.tokenizer_group.tokenizer_group
        vllm.transformers_utils.tokenizer_group.tokenizer_group.get_lora_tokenizer = _return_nothing
        vllm.transformers_utils.tokenizer_group.tokenizer_group.get_lora_tokenizer_async = _return_nothing
    pass

    from .vllm_lora_request import LoRARequest as PatchedLoRARequest
    from .vllm_lora_worker_manager import (
        WorkerLoRAManager as PatchedWorkerLoRAManager,
        LRUCacheWorkerLoRAManager as PatchedLRUCacheWorkerLoRAManager,
    )
    def patch_vllm_lora_load_tensors():
        import vllm.lora.request
        vllm.lora.request.LoRARequest = PatchedLoRARequest
        import vllm.lora.worker_manager
        vllm.lora.worker_manager.LoRARequest = PatchedLoRARequest
        vllm.lora.worker_manager.WorkerLoRAManager = PatchedWorkerLoRAManager
        vllm.lora.worker_manager.LRUCacheWorkerLoRAManager = PatchedLRUCacheWorkerLoRAManager
    pass
else:
    def patch_vllm_bitsandbytes():
        return
    pass

    def patch_vllm_compute_dtype():
        return
    pass

    def unpatch_vllm_compute_dtype(old_config):
        return
    pass

    def patch_vllm_lora_tokenizer():
        return
    pass

    def patch_vllm_lora_load_tensors():
        return
    pass
pass


if importlib.util.find_spec("bitsandbytes") is not None:
    import bitsandbytes.functional
    from bitsandbytes.utils import pack_dict_to_tensor, unpack_tensor_to_dict

    # Force offsets to be in float32 and not bfloat16 / float16
    @classmethod
    def from_dict(cls, qs_dict: Dict[str, Any], device: torch.device) -> "QuantState":
        """
        unpacks components of state_dict into QuantState
        where necessary, convert into strings, torch.dtype, ints, etc.

        qs_dict: based on state_dict, with only relevant keys, striped of prefixes.

        item with key `quant_state.bitsandbytes__[nf4/fp4]` may contain minor and non-tensor quant state items.
        """

        # unpacking tensor with non-tensor components
        qs_key = [k for k, v in qs_dict.items() if "quant_state" in k and isinstance(v, torch.Tensor)]
        if not len(qs_key) and "quant_type" not in qs_dict:
            raise ValueError("Expected packed or unpacked quant_state items, found neither")
        elif len(qs_key) != 1 or qs_key[0].split(".")[-1] not in cls.valid_qs_type_keys:
            raise ValueError(
                f"There should be exactly one `quant_state` item with ending from {cls.valid_qs_type_keys}.\nDetected {qs_key}.",
            )

        # unpacking minor and non-tensor quant state items if necessary
        if len(qs_key) == 1:
            first_qs_key = qs_key[0]
            qs_dict.update(unpack_tensor_to_dict(qs_dict.pop(first_qs_key)))

        qs_dict = {k.split(".")[-1]: v for k, v in qs_dict.items()}  # strip prefixes
        assert set(qs_dict.keys()).issubset(cls.valid_qs_keys)

        if "nested_absmax" in qs_dict:
            # Must use float32 and disable autocasting - vLLM fails!
            # offset = torch.tensor(float(qs_dict["nested_offset"])).to(device)
            with torch.autocast(device_type = "cuda", enabled = False):
                offset = torch.tensor(qs_dict["nested_offset"], dtype = torch.float32, device = "cuda")
            state2 = cls(
                absmax=qs_dict["nested_absmax"].to(device),
                blocksize=qs_dict["nested_blocksize"],
                code=qs_dict["nested_quant_map"].to(device),
                dtype=getattr(torch, qs_dict["nested_dtype"]),
            )
        else:
            offset, state2 = None, None

        quant_state = cls(
            quant_type=qs_dict["quant_type"],
            absmax=qs_dict["absmax"].to(device),
            blocksize=qs_dict["blocksize"],
            code=qs_dict["quant_map"].to(device),
            # dtype=getattr(torch, qs_dict["dtype"]),
            # Patch over the compute dtype for vLLM
            dtype=getattr(torch, os.environ.get("UNSLOTH_bnb_4bit_compute_dtype", qs_dict["dtype"])),
            shape=torch.Size(qs_dict["shape"]) if qs_dict["shape"] is not None else None,
            offset=offset,
            state2=state2,
        )
        return quant_state
    pass

    import bitsandbytes.nn.modules
    class Linear4bit(bitsandbytes.nn.modules.Linear4bit):
        # All Unsloth Zoo code licensed under LGPLv3
        def __init__(self, *args, **kwargs):
            compute_dtype = os.environ.get("UNSLOTH_bnb_4bit_compute_dtype", None)
            if compute_dtype is not None:
                compute_dtype = getattr(torch, compute_dtype)
                kwargs["compute_dtype"] = compute_dtype
            super().__init__(*args, **kwargs)
        pass
    pass

    def patch_bitsandbytes_quant_state():
        # All Unsloth Zoo code licensed under LGPLv3
        bitsandbytes.functional.QuantState.from_dict = from_dict
        bitsandbytes.nn.modules.Linear4bit = Linear4bit
    pass

    def patch_bitsandbytes_compute_dtype(dtype):
        # All Unsloth Zoo code licensed under LGPLv3
        dtype = str(dtype)
        if dtype.startswith("torch."): dtype = dtype[len("torch."):]
        os.environ["UNSLOTH_bnb_4bit_compute_dtype"] = dtype
        return
    pass

    def unpatch_bitsandbytes_compute_dtype():
        del os.environ["UNSLOTH_bnb_4bit_compute_dtype"]
        return
    pass
else:
    def patch_bitsandbytes_quant_state():
        return
    pass

    def patch_bitsandbytes_compute_dtype(dtype):
        return
    pass

    def unpatch_bitsandbytes_compute_dtype():
        return
    pass
pass


def patch_vllm():
    patch_bitsandbytes_quant_state()
    patch_vllm_bitsandbytes()
    patch_vllm_lora_tokenizer()
    patch_vllm_lora_load_tensors()
    global LORA_REQUEST_ID
    LORA_REQUEST_ID = 0
pass


def vllm_dynamic_quant_supported(
    model_name,
    config,
) -> bool:
    # All Unsloth Zoo code licensed under LGPLv3

    # Check if vLLM supports some Unsloth dynamic quants
    # Sometimes we quantize modules within a layer, but not an entire layer
    # If so, then we cannot use dynamic quants for now
    if not model_name.lower().endswith("unsloth-bnb-4bit"): return True
    if "quantization_config" not in config: return True

    llm_int8_skip_modules = config.quantization_config.get("llm_int8_skip_modules", {})
    
    # Only allow layer modules ie model.layers.1.mlp or model.layers.1.self_attn
    
    # Exclude model.layers.27.mlp.gate_proj
    parent_llm_int8_skip_modules = []
    for module in llm_int8_skip_modules:
        # $ means end of string
        if re.search(r"[\d]\.[^\.]{1,}$", module) or "." not in module:
            parent_llm_int8_skip_modules.append(module)
    pass

    parent_llm_int8_skip_modules = set(parent_llm_int8_skip_modules)
    find_regex = "|".join(re.escape(x) for x in parent_llm_int8_skip_modules)
    find_regex = re.compile(find_regex)

    for module in llm_int8_skip_modules:
        # Could not find parent
        if find_regex.search(module) is None: return False
    return True
pass


@torch.inference_mode
def get_vllm_state_dict(llm, return_state_dict = False, config = None):
    # All Unsloth Zoo code licensed under LGPLv3
    # Unmerges vLLM modules and returns HF equivalent state_dict
    try:
        llm_engine = getattr(llm, "llm_engine", getattr(llm, "engine", llm))
        vllm_internals = llm_engine.model_executor.driver_worker.model_runner.model
    except:
        raise RuntimeError("Unsloth: Failed to access llm.llm_engine.model_executor.driver_worker.model_runner.model")
    pass
    assert(config is not None)
    vocab_size = config.vocab_size

    state_dict = OrderedDict()
    quant_state_dict = OrderedDict()

    def get_state_dict(prefix, kk, state_dict, proj):
        proj = getattr(proj, "base_layer", proj)
        qweight = proj.weight
        if hasattr(proj, "output_sizes"):
            dim_offsets = np.cumsum([0] + proj.output_sizes)
        else:
            dim_offsets = [0, qweight.shape[0]]
        pass

        if hasattr(qweight, "bnb_quant_state"):
            # Bitsandbytes quantizations
            quant_states = qweight.bnb_quant_state
            offsets = qweight.bnb_shard_offsets
            state_dict[prefix + ".weight"] = qweight[offsets[kk] : offsets[kk + 1]]
            quant_state_dict[prefix + ".weight.quant_state"] = quant_states[kk]
            quant_state_dict[prefix + ".weight"] = state_dict[prefix + ".weight"]
            quant_state = quant_states[kk].as_dict(packed = True)
            for k, v in quant_state.items():
                state_dict[prefix + ".weight." + k] = v
            pass
        else:
            # Normal FP16 weights
            qweight.requires_grad_(False) # Disable grad - sometimes vLLM forgets
            state_dict[prefix + ".weight"] = qweight[dim_offsets[kk] : dim_offsets[kk + 1]]
            quant_state_dict[prefix + ".weight"] = state_dict[prefix + ".weight"]
        pass

        # Check bias
        bias = getattr(proj, "bias", None)
        if bias is not None:
            bias.requires_grad_(False) # Disable grad - sometimes vLLM forgets
            state_dict[prefix + ".bias"] = bias[dim_offsets[kk] : dim_offsets[kk + 1]]
            quant_state_dict[prefix + ".bias"] = state_dict[prefix + ".bias"]
        pass
    pass

    # Embedding
    embed_tokens = vllm_internals.model.embed_tokens
    embed_tokens = getattr(embed_tokens, "base_layer", embed_tokens).weight.data

    # Counteract vLLM padding vocabs for LoRA
    if vocab_size is not None: embed_tokens = embed_tokens[:vocab_size]
    state_dict["model.embed_tokens.weight"] = embed_tokens
    quant_state_dict["model.embed_tokens.weight"] = state_dict["model.embed_tokens.weight"]

    # All layers
    for kk in range(len(vllm_internals.model.layers)):
        proj = vllm_internals.model.layers[kk].self_attn.qkv_proj
        get_state_dict(f"model.layers.{kk}.self_attn.q_proj", 0, state_dict, proj)
        get_state_dict(f"model.layers.{kk}.self_attn.k_proj", 1, state_dict, proj)
        get_state_dict(f"model.layers.{kk}.self_attn.v_proj", 2, state_dict, proj)

        proj = vllm_internals.model.layers[kk].self_attn.o_proj
        get_state_dict(f"model.layers.{kk}.self_attn.o_proj", 0, state_dict, proj)

        proj = vllm_internals.model.layers[kk].mlp.gate_up_proj
        get_state_dict(f"model.layers.{kk}.mlp.gate_proj", 0, state_dict, proj)
        get_state_dict(f"model.layers.{kk}.mlp.up_proj",   1, state_dict, proj)

        proj = vllm_internals.model.layers[kk].mlp.down_proj
        get_state_dict(f"model.layers.{kk}.mlp.down_proj", 0, state_dict, proj)

        state_dict[f"model.layers.{kk}.input_layernorm.weight"] = \
            vllm_internals.model.layers[kk].input_layernorm.state_dict()["weight"]
        quant_state_dict[f"model.layers.{kk}.input_layernorm.weight"] = \
            state_dict[f"model.layers.{kk}.input_layernorm.weight"]

        state_dict[f"model.layers.{kk}.post_attention_layernorm.weight"] = \
            vllm_internals.model.layers[kk].post_attention_layernorm.state_dict()["weight"]
        quant_state_dict[f"model.layers.{kk}.post_attention_layernorm.weight"] = \
            state_dict[f"model.layers.{kk}.post_attention_layernorm.weight"]
    pass

    # Norm
    state_dict["model.norm.weight"] = vllm_internals.model.norm.weight.data
    quant_state_dict["model.norm.weight"] = state_dict["model.norm.weight"]

    # LM Head
    if getattr(config, "tie_word_embeddings", True) is False:
        lm_head = vllm_internals.lm_head
        lm_head = getattr(lm_head, "base_layer", lm_head).weight.data

        # Counteract vLLM padding vocabs for LoRA
        if vocab_size is not None: lm_head = lm_head[:vocab_size]

        state_dict["lm_head.weight"] = lm_head
        quant_state_dict["lm_head.weight"] = state_dict["lm_head.weight"]
    pass

    if not return_state_dict: state_dict = None
    return state_dict, quant_state_dict
pass


@torch.inference_mode
def assert_same_state_dict(old_state_dict, new_state_dict):
    # All Unsloth Zoo code licensed under LGPLv3
    # Check if state_dict are equivalent

    difference = new_state_dict.keys() ^ old_state_dict.keys()
    difference -= set(("lm_head.weight",))
    if len(difference) != 0:
        raise RuntimeError(f"Unsloth: Failed comparing state_dict with {difference}")
    pass

    for key in old_state_dict:
        try:
            torch.testing.assert_close(old_state_dict[key], new_state_dict[key], check_stride = True)
        except Exception as error:
            if key == "lm_head.weight":
                # Maybe tied embeddings?
                key1 = key if key in old_state_dict else "model.embed_tokens.weight"
                key2 = key if key in new_state_dict else "model.embed_tokens.weight"
                torch.testing.assert_close(old_state_dict[key1], new_state_dict[key2], check_stride = True)
            else:
                raise RuntimeError(f"[{key}]\n{str(error)}")
        pass
    pass
pass


@torch.inference_mode
def create_empty_causal_lm(config, dtype = torch.float16):
    # All Unsloth Zoo code licensed under LGPLv3
    # Empty model from config
    new_config = deepcopy(config)
    new_config.intermediate_size = 0
    new_config.hidden_size = 0
    new_config.vocab_size = 1
    new_config.pad_token_id = 0

    # Set attention module head_dim
    # Otherwise will get error if (head_dim)**-0.5 is seen like in Qwen
    head_dim = getattr(config, "head_dim", config.hidden_size // config.num_attention_heads)
    new_config.update({"head_dim" : head_dim})

    from transformers import AutoModelForCausalLM
    new_model = AutoModelForCausalLM.from_config(
        new_config,
        attn_implementation = "eager",
    )
    new_model = new_model.to(device = "cuda:0", dtype = dtype)
    return new_model
pass


@torch.inference_mode
def convert_vllm_to_huggingface(quant_state_dict, config, dtype = torch.float16, bnb_config = None):
    # All Unsloth Zoo code licensed under LGPLv3
    # Unmerges vLLM modules to create HF compatible model
    config.update({"torch_dtype" : dtype}) # Do not use config file's dtype!
    new_model = create_empty_causal_lm(config, dtype)
    quantization_config = getattr(config, "quantization_config", {})
    kwargs = dict()
    compute_dtype = dtype  # Do not use config file's dtype!

    if quantization_config != {} or bnb_config is not None:
        # Get quantization_config flags
        if quantization_config != {}:
            kwargs["compress_statistics"] = quantization_config["bnb_4bit_use_double_quant"]
            kwargs["quant_type"] = quantization_config["bnb_4bit_quant_type"]
            kwargs["quant_storage"] = _get_dtype(quantization_config["bnb_4bit_quant_storage"])

        # Get bnb_config flags
        elif bnb_config is not None:
            kwargs["compress_statistics"] = bnb_config.bnb_4bit_use_double_quant
            kwargs["quant_type"] = bnb_config.bnb_4bit_quant_type
            kwargs["quant_storage"] = _get_dtype(bnb_config.bnb_4bit_quant_storage)

    pass
    from bitsandbytes.nn.modules import Linear4bit, Params4bit
    from torch.nn.modules import Linear

    layer_names = [
        "model.layers.{kk}.self_attn.q_proj",
        "model.layers.{kk}.self_attn.k_proj",
        "model.layers.{kk}.self_attn.v_proj",
        "model.layers.{kk}.self_attn.o_proj",
        "model.layers.{kk}.mlp.gate_proj",
        "model.layers.{kk}.mlp.up_proj",
        "model.layers.{kk}.mlp.down_proj",
        "model.layers.{kk}.input_layernorm",
        "model.layers.{kk}.post_attention_layernorm",
    ]
    layernorm_names = [
        "input_layernorm",
        "post_attention_layernorm",
    ]
    # Override .to("cuda") to disable it otherwise we'll get
    # ValueError: Blockwise quantization only supports 16/32-bit floats, but got torch.uint8
    def _override_to(self, *args, **kwargs):
        try: return self.to(*args, **kwargs)
        except: return self
    pass

    for kk in range(config.num_hidden_layers):
        for layer_name in layer_names:
            layer_name = layer_name.format(kk = kk)
            weight = quant_state_dict[f"{layer_name}.weight"]

            if f"{layer_name}.bias" in quant_state_dict:
                # Has bias!
                has_bias = True
                bias = quant_state_dict[f"{layer_name}.bias"]
                bias = torch.nn.Parameter(bias, requires_grad = False)
            else:
                has_bias = False
                bias = None
            pass

            if f"{layer_name}.weight.quant_state" in quant_state_dict:
                # Layer is quantized!
                quant_state = quant_state_dict[f"{layer_name}.weight.quant_state"]
                n_layers = config.num_hidden_layers
                layer = Linear4bit(0, 0, device = "cuda:0", bias = has_bias, compute_dtype = compute_dtype, **kwargs)
                layer.in_features  = quant_state.shape[1]
                layer.out_features = quant_state.shape[0]
                layer.weight = Params4bit(data = weight, requires_grad = False, **kwargs)
                layer.weight.quant_state = quant_state
                layer.bias = bias

                # Must override or else Bitsandbytes will error
                layer.to = partial(_override_to, layer)
                layer.weight.to = partial(_override_to, layer.weight)

            elif not any(x in layer_name for x in layernorm_names):
                layer = Linear(0, 0, device = "cuda:0", bias = has_bias)
                layer.in_features  = weight.shape[1]
                layer.out_features = weight.shape[0]
                layer.weight = torch.nn.Parameter(weight, requires_grad = False)
                layer.bias = bias
            else:
                # Layernorms
                weight = torch.nn.Parameter(weight, requires_grad = False)
                layer_name = re.sub(r"\.([\d]{1,})\.", r"[\1].", layer_name)
                exec(f"new_model.{layer_name}.weight = None")
                exec(f"new_model.{layer_name}.weight = weight")
                continue
            pass
            
            # Convert model.layers.0.self_attn.q_proj to model.layers[0].self_attn.q_proj
            layer_name = re.sub(r"\.([\d]{1,})\.", r"[\1].", layer_name)
            exec(f"new_model.{layer_name} = layer")
        pass
    pass

    # Norm
    norm = quant_state_dict["model.norm.weight"]
    norm = torch.nn.Parameter(norm, requires_grad = False)
    new_model.model.norm.weight = norm

    # Embeddings
    new_model.model.embed_tokens = torch.nn.Embedding.from_pretrained(
        quant_state_dict["model.embed_tokens.weight"],
        freeze = True,
        padding_idx = config.pad_token_id,
    )

    # LM Head
    if getattr(config, "tie_word_embeddings", False):
        weight = quant_state_dict["model.embed_tokens.weight"]
    else:
        weight = quant_state_dict["lm_head.weight"]
    layer = Linear(0, 0, device = "cuda:0", bias = False)
    layer.in_features  = weight.shape[1]
    layer.out_features = weight.shape[0]
    layer.weight = torch.nn.Parameter(weight, requires_grad = False)
    new_model.lm_head = layer
    if getattr(config, "tie_word_embeddings", False): new_model.tie_weights()

    # Fix up config items with correct items
    config_as_dict = config.to_dict()
    for module in new_model.modules():
        for key, value in config_as_dict.items():
            if hasattr(module, key): exec(f"module.{key} = {value}")
        if hasattr(module, "config"): module.config = config
    pass
    for param in new_model.parameters():
        for key, value in config_as_dict.items():
            if hasattr(param, key): exec(f"param.{key} = {value}")
        if hasattr(param, "config"): param.config = config
    pass
    module = new_model
    for key, value in config_as_dict.items():
        if hasattr(module, key): exec(f"module.{key} = {value}")
    new_model.config = config

    # Fix up rotary_emb by re-initing them
    for module in new_model.modules():
        if hasattr(module, "rotary_emb"):
            module.rotary_emb = module.rotary_emb.__class__(
                config = config,
                device = "cuda:0",
            )
        pass
    pass

    # Must override or else Bitsandbytes will error
    new_model.to = partial(_override_to, new_model)

    # Cleanup
    for _ in range(3):
        gc.collect()
        torch.cuda.empty_cache()
    return new_model
pass


def approximate_vllm_memory_usage(
    config, 
    max_seq_length = 2048,
    gpu_memory_utilization = 0.8,
    enable_lora = True,
    max_lora_rank = 16,
    max_loras = 1,
    float8_kv_cache = False,
    account_for_gradients = True,
):
    # All Unsloth Zoo code licensed under LGPLv3
    # Gets approximate max model length and max num sequences
    load_in_4bit = "quantization_config" in config
    free_memory, total_memory = torch.cuda.mem_get_info()
    free_memory = gpu_memory_utilization * free_memory

    vocab_size = config.vocab_size
    hd = config.hidden_size
    context_length = config.max_position_embeddings
    mlp_size = config.intermediate_size
    n_layers = config.num_hidden_layers
    n_kv_heads = getattr(config, "num_key_value_heads", 1)
    n_heads    = getattr(config, "num_attention_heads", 1)
    # Group Query Attention
    kv_size = hd // n_heads * n_kv_heads

    # Modules
    qkvo = hd + kv_size + kv_size + hd
    qkvo = qkvo * hd
    mlp  = (hd * mlp_size) * 3
    layernorms = 2 * hd
    embed_tokens = vocab_size * hd
    lm_head = 0 if getattr(config, "tie_word_embeddings", True) else vocab_size * hd

    # LoRA modules on all QKVO, MLP
    qkvo_A = hd * max_lora_rank * 4
    qkvo_B = max_lora_rank * (hd + kv_size + kv_size + hd)
    mlp_A  = hd * max_lora_rank * 2 + mlp_size * max_lora_rank
    mlp_B  = max_lora_rank * (mlp_size + mlp_size) + max_lora_rank * hd
    lora_elements = qkvo_A + qkvo_B + mlp_A + mlp_B
    lora_elements = lora_elements * max_loras
    # 2 bytes = float16 for LoRA
    lora_elements = lora_elements*n_layers * 2
    if not enable_lora: lora_elements = 0

    # Get activation and gradients for LoRA
    # 8bit Adam most likely * 2 for momentum, variance
    gradient_lora_elements  = lora_elements + lora_elements
    # Parameter left in float32
    parameter_lora_elements = lora_elements*4

    # Activation memory - assume bsz=2
    bsz = 2
    activation_qkv  = max_seq_length * bsz * (hd + kv_size + kv_size)
    residual_memory = (max_seq_length * bsz)*2
    activation_mlp  = max_seq_length * bsz * (mlp_size + mlp_size)
    weights = mlp_size * hd
    maximum_activation = \
        activation_qkv + residual_memory + activation_mlp + weights
    # 2 bytes with 25% extra just in case
    maximum_activation = (maximum_activation*1.25) * 2
    if not account_for_gradients: maximum_activation = 0
    # Minus for activations
    if total_memory - free_memory < maximum_activation:
        free_memory = total_memory - maximum_activation
    actual_gpu_memory_utilization = free_memory / total_memory

    # 2 bytes = float16
    total_quantizable_elements = (qkvo + mlp)*n_layers * 2
    total_float16_elements     = (layernorms + embed_tokens + lm_head)*2
    factor = 16/5 if load_in_4bit else 1 # Should be 4.5 but use 5
    bytes_for_model = \
        total_quantizable_elements / factor + total_float16_elements + lora_elements

    # KV cache size (float16 is 2 bytes. float8 is 1.25 bytes)
    float_bytes = 1.25 if float8_kv_cache else 2
    kv_elements = (kv_size * 2 * n_layers) * float_bytes
    memory_left_for_kv_cache = free_memory - bytes_for_model
    if memory_left_for_kv_cache <= 0: memory_left_for_kv_cache = 0

    # Approx maximum # of KV cache elements
    max_num_batched_tokens = int(0.95*(memory_left_for_kv_cache / kv_elements))
    # Round by 256
    max_num_batched_tokens = (max_num_batched_tokens // 256) * 256
    # Assuming all requests output max_seq_length, get theoretical max requests
    approx_max_num_seqs = int(max_num_batched_tokens / max_seq_length)

    # GB for KV cache
    memory_left_for_kv_cache_gb = memory_left_for_kv_cache / 1024 / 1024 / 1024

    return \
        max_num_batched_tokens, approx_max_num_seqs, \
        actual_gpu_memory_utilization, memory_left_for_kv_cache_gb
pass


def load_vllm(
    model_name             : str   = "unsloth/Llama-3.2-3B-Instruct-unsloth-bnb-4bit",
    config                 = None,
    gpu_memory_utilization : float = 0.8,
    max_seq_length         : int   = 8192,
    dtype                  : torch.dtype = None,
    training               : bool = True,
    float8_kv_cache        : bool = False,
    random_state           : int  = 0,
    enable_lora            : bool = True,
    max_lora_rank          : int  = 16,
    max_loras              : int  = 1,
    use_async              : bool = False,
    use_engine             : bool = False,
    disable_log_stats      : bool = True,
    enforce_eager          : bool = False, # Good for debugging
    enable_prefix_caching  : bool = True,
    compilation_config     : int  = 3, # -O3 for maximum performance
    conservativeness       : float = 1.0, # For low VRAM devices, scale batches, num_seqs
    max_logprobs           : int  = 0,
    use_bitsandbytes       : bool = True,
):
    # All Unsloth Zoo code licensed under LGPLv3
    # Create vLLM instance
    assert(config is not None)
    assert(type(use_bitsandbytes) is bool)
    assert(conservativeness >= 0.0 and conservativeness <= 1.0)

    major_version, minor_version = torch.cuda.get_device_capability()
    if major_version < 7: raise NotImplementedError("Unsloth: Your GPU is too old!")

    # Float8 KV cache only works for 8.0 or higher
    if float8_kv_cache and major_version < 8:
        raise NotImplementedError("Unsloth: Your GPU is too old for float8 KV cache! Set it to False.")

    max_num_batched_tokens, approx_max_num_seqs, \
    actual_gpu_memory_utilization, memory_left_for_kv_cache_gb = \
    approximate_vllm_memory_usage(
        config, 
        max_seq_length = max_seq_length,
        gpu_memory_utilization = gpu_memory_utilization,
        enable_lora = enable_lora,
        max_lora_rank = max_lora_rank,
        max_loras = max_loras,
        float8_kv_cache = float8_kv_cache,
        account_for_gradients = training,
    )

    # Check max_num_batched_tokens for max_seq_length
    # Must be >= max_num_batched_tokens
    if max_num_batched_tokens <= 0:
        max_seq_length = 256
        max_num_batched_tokens = 256

    if max_num_batched_tokens <= max_seq_length:
        print(
            f"Unsloth: Your GPU cannot handle sequence lengths of {max_seq_length} due to limited GPU memory.\n"\
            f"Unsloth: Your GPU can only handle approximately the maximum sequence length of {max_seq_length}."
        )
        max_seq_length = max_num_batched_tokens
    pass

    # Get correct dtype
    if major_version >= 8: _dtype = torch.bfloat16
    else: _dtype = torch.float16
    if dtype == torch.bfloat16 and _dtype == torch.float16:
        print("Unsloth: We switched to dtype = torch.float16 since your GPU does not support torch.bfloat16")
        dtype = torch.float16
    elif dtype is None:
        dtype = _dtype
        print(f"Unsloth: Using dtype = {dtype} for vLLM.")
    elif dtype == torch.float16 or dtype == torch.bfloat16: pass
    else:
        raise NotImplementedError(f"Unsloth: We do not support dtype = {dtype} yet!")

    free_memory, total_memory = torch.cuda.mem_get_info()
    total_memory_gb = round(total_memory / 1024 / 1024 / 1024, 2)
    use_bitsandbytes = use_bitsandbytes or \
        model_name.lower().endswith("-bnb-4bit")

    # Fix up vLLM compute_dtype for bitsandbytes
    BitsAndBytesConfig = patch_vllm_compute_dtype(dtype)

    # Use Flashinfer if possible (doesn't seem to be faster for BnB)
    # Also seems to process 2x less sequences in 1 go so less throughput?
    # Maybe FP8 Flashinfer is much better
    # See https://docs.vllm.ai/en/latest/serving/env_vars.html
    if importlib.util.find_spec("flashinfer"):
        # Allowed: FLASHINFER, TORCH_SDPA, FLASH_ATTN, XFORMERS, ROCM_FLASH
        if not use_bitsandbytes and major_version >= 8:
            os.environ["VLLM_ATTENTION_BACKEND"] = "FLASHINFER"

        # Flashinfer sampler maybe makes it somewhat faster on newer GPUs
        # Tesla T4 is 280 tok/s vs 330 tok/s
        if major_version >= 8:
            os.environ["VLLM_USE_FLASHINFER_SAMPLER"] = "1"
        else:
            os.environ["VLLM_USE_FLASHINFER_SAMPLER"] = "0"
        # os.environ["VLLM_ALLOW_RUNTIME_LORA_UPDATING"] = "1"
    pass

<<<<<<< HEAD
    from vllm import LLM, LLMEngine, AsyncLLMEngine, AsyncEngineArgs, EngineArgs
=======
    # Prefix Caching fails for V100, Titan X CUDA Compute Capability 7.0
    # See https://github.com/huggingface/trl/issues/2798
    major_version, minor_version = torch.cuda.get_device_capability()
    if (major_version < 7) or (major_version == 7 and minor_version < 5):
        print("Unsloth: Your GPU does not support prefix caching - will disable!")
        enable_prefix_caching = False
    pass

    # Use VLLM_USE_V1 for vllm >= 0.7.4 and CUDA >= 8.0
    if importlib.util.find_spec("vllm") and (major_version >= 8):
        from importlib.metadata import version as importlib_version
        from packaging.version import Version
        if Version(importlib_version("vllm")) > Version("0.7.3"):
            os.environ["VLLM_USE_V1"] = "1"
    pass

    from vllm import LLM, LLMEngine, AsyncLLMEngine, EngineArgs
>>>>>>> 2fb83f00

    # Default vLLM max_num_seqs is 256
    approx_max_num_seqs = 256
    if   memory_left_for_kv_cache_gb <=  2: approx_max_num_seqs = 128 # - 32
    elif memory_left_for_kv_cache_gb <=  4: approx_max_num_seqs = 160 # - 32
    elif memory_left_for_kv_cache_gb <=  8: approx_max_num_seqs = 192 # - 32
    elif memory_left_for_kv_cache_gb <= 12: approx_max_num_seqs = 224 # - 32
    elif memory_left_for_kv_cache_gb <= 16: approx_max_num_seqs = 256 # Default
    elif memory_left_for_kv_cache_gb <= 24: approx_max_num_seqs = 288 # + 32
    elif memory_left_for_kv_cache_gb <= 40: approx_max_num_seqs = 320 # + 32
    elif memory_left_for_kv_cache_gb <= 48: approx_max_num_seqs = 226 # + 16
    elif memory_left_for_kv_cache_gb <= 80: approx_max_num_seqs = 368 # + 32
    else: approx_max_num_seqs = 400 # + 32

    # float8 KV cache can fit more sequences in 1 go so more throughput
    if float8_kv_cache: approx_max_num_seqs = int(approx_max_num_seqs * 1.05)

    # vLLM default max_num_batched_tokens is 2048
    chunked_prefill_tokens = 2048
    if   memory_left_for_kv_cache_gb <=  8: chunked_prefill_tokens = 1024 # + 0
    elif memory_left_for_kv_cache_gb <= 12: chunked_prefill_tokens = 1536 # + 512
    elif memory_left_for_kv_cache_gb <= 16: chunked_prefill_tokens = 2048 # + 512
    elif memory_left_for_kv_cache_gb <= 24: chunked_prefill_tokens = 3072 # + 1024
    elif memory_left_for_kv_cache_gb <= 40: chunked_prefill_tokens = 4096 # + 1024
    elif memory_left_for_kv_cache_gb <= 48: chunked_prefill_tokens = 4608 # + 512
    elif memory_left_for_kv_cache_gb <= 80: chunked_prefill_tokens = 8192 # + 4096
    else: chunked_prefill_tokens = 8192 # + 0

    # vLLM errors out from max_seq_length (2048) being bigger than chunked_prefill_tokens (1024)
    if max_seq_length > chunked_prefill_tokens:
        chunked_prefill_tokens = max_seq_length
    elif chunked_prefill_tokens > max_seq_length:
        chunked_prefill_tokens = max_seq_length

    # Scale num_seqs by conservativeness
    approx_max_num_seqs = int(approx_max_num_seqs * conservativeness)

    # Check max RAM usage for vLLM (swap space) default is 4GB
    memory = psutil.virtual_memory()
    RAM_GB = memory.available / 1024 / 1024 / 1024
    swap_space = 4
    if   RAM_GB <= 4:  swap_space = 0
    elif RAM_GB <= 8:  swap_space = 1
    elif RAM_GB <= 12: swap_space = 2
    elif RAM_GB <= 16: swap_space = 3
    elif RAM_GB <= 24: swap_space = 4
    elif RAM_GB <= 48: swap_space = 5
    else: swap_space = 6

    print(
        f"Unsloth: vLLM loading {model_name} with actual GPU utilization = {round(actual_gpu_memory_utilization*100, 2)}%\n"\
        f"Unsloth: Your GPU has CUDA compute capability {major_version}.{minor_version} with VRAM = {total_memory_gb} GB.\n"\
        f"Unsloth: Using conservativeness = {conservativeness}. Chunked prefill tokens = {chunked_prefill_tokens}. Num Sequences = {approx_max_num_seqs}.\n"\
        f"Unsloth: vLLM's KV Cache can use up to {round(memory_left_for_kv_cache_gb, 2)} GB. Also swap space = {swap_space} GB."
    )

    # Get device as well
    device = "cuda:0"

    engine_args = dict(
        model                  = model_name,
        gpu_memory_utilization = actual_gpu_memory_utilization,
        max_model_len          = max_seq_length,
        quantization           = "bitsandbytes" if use_bitsandbytes else None,
        load_format            = "bitsandbytes" if use_bitsandbytes else "auto",
        kv_cache_dtype         = "fp8" if float8_kv_cache else "auto",
        dtype                  = dtype,

        max_num_batched_tokens = chunked_prefill_tokens, # Max tokens for chunked prefill default 2048
        max_num_seqs           = approx_max_num_seqs, # vLLM default uses 256 -> reduce if OOM
        max_logprobs           = max_logprobs, # Disallow logprobs being returned
        seed                   = random_state, # Default is 0

        # lora_extra_vocab_size = 0, # Breaks vLLM so we leave it as 256
        enable_lora            = enable_lora,
        max_lora_rank          = max_lora_rank,
        max_loras              = max_loras,

        disable_log_stats      = disable_log_stats,
        enable_prefix_caching  = enable_prefix_caching,
        # enable_chunked_prefill = True, # LoRA fails with chunked prefill as at Feb 2025
        max_seq_len_to_capture = min(8192, max_seq_length + 256), # Default is 8192 for CUDAGraphs
        compilation_config     = compilation_config, # 0, 1, 2, 3
        enforce_eager          = enforce_eager,
        swap_space             = swap_space, # Low memory devices like Colab (13GB) default 4GB
        device                 = device,
    )
    good_keys = inspect.signature(AsyncEngineArgs if use_async else EngineArgs).parameters.keys()
    old_keys = engine_args.keys()
    for key in old_keys:
        if key not in good_keys:
            del engine_args[key]
            print(f"Unsloth: Not an error, but `{key}` is not supported in vLLM. Skipping.")
        pass
    pass

    # Keep trying until success (2 times)
    trials = 0
    while True:
        try:
            if use_async:
                llm = AsyncLLMEngine.from_engine_args(AsyncEngineArgs(**engine_args))
            elif use_engine:
                llm = LLMEngine.from_engine_args(EngineArgs(**engine_args))
            else:
                llm = LLM(**engine_args)
            pass
            break
        except Exception as error:
            trials += 1
            # Cleanup
            for _ in range(3):
                gc.collect()
                torch.cuda.empty_cache()
            pass
            error = str(error)
            if trials >= 2:
                raise RuntimeError(error)
            
            if "gpu_memory_utilization" in error or "memory" in error:
                approx_max_num_seqs = int(approx_max_num_seqs * 0.75)
                engine_args["max_num_seqs"] = approx_max_num_seqs
                engine_args["gpu_memory_utilization"] *= 0.85
                print(
                    f"Unsloth: Retrying vLLM to process {approx_max_num_seqs} sequences and {max_num_batched_tokens} tokens in tandem.\n"\
                    f"Error:\n{error}"
                )
            else:
                raise RuntimeError(error)
        pass
    pass
    # Save maximum requests length since llm.generate fails to partition inputs sometimes
    llm.approx_max_num_seqs = approx_max_num_seqs

    # Unpatch vLLM compute_dtype for bitsandbytes
    unpatch_vllm_compute_dtype(BitsAndBytesConfig)

    # Cleanup
    for _ in range(3):
        gc.collect()
        torch.cuda.empty_cache()
    return llm
pass


def create_batches(requests, num_sequences = 64):
    # All Unsloth Zoo code licensed under LGPLv3
    # llm.generate must be batched!
    n_splits = int(math.ceil(len(requests) / num_sequences))
    offsets = np.arange(0, len(requests), num_sequences)
    if offsets[-1] != len(requests):
        offsets = np.hstack((offsets, len(requests)))
    batches = [requests[offsets[i]:offsets[i+1]] for i in range(len(offsets)-1)]
    return batches
pass


@torch.inference_mode
def save_lora(model, save_directory, *args, **kwargs):
    # All Unsloth Zoo code licensed under LGPLv3
    state_dict = model.state_dict()
    dtype = model.get_input_embeddings().weight.dtype
    # Cast LoRA to float16 / bfloat16
    state_dict = {k:v.to(dtype) for k, v in state_dict.items() if ".lora_A." in k or ".lora_B." in k}
    kwargs["state_dict"] = state_dict
    model.save_pretrained(save_directory = save_directory, *args, **kwargs)
pass


@functools.cache
def get_peft_config(save_directory):
    with open(os.path.join(save_directory, "adapter_config.json")) as f:
        config = json.load(f)
    return config
pass


def vllm_lora_already_loaded(model):
    # All Unsloth Zoo code licensed under LGPLv3
    # Check if LoRA is loaded - if not, we should load the first one
    m = model.vllm_engine.llm_engine.model_executor.driver_worker.model_runner
    lora_cache = m.lora_manager._adapter_manager._active_adapters.cache

    layers = m.model.model.layers
    v_layer = layers[0]
    print(lora_cache, v_layer.self_attn.qkv_proj.lora_a_stacked[0].data_ptr())
    return len(lora_cache) != 0
pass


def prepare_vllm_lora_loading(model):
    # All Unsloth Zoo code licensed under LGPLv3
    # Get all vLLM LoRAs
    assert(hasattr(model, "vllm_engine"))

    # Must split into 2 lists since B is scaled in vLLM
    model_loras_A, model_loras_B = [], []
    vllm_loras_A,  vllm_loras_B  = [], []
    vllm_model = model.vllm_engine.llm_engine.model_executor.driver_worker.model_runner.model
    
    # Go through all layers!
    for v_layer, m_layer in zip(vllm_model .model.layers, model.model.model.layers):
        model_loras_A.append(m_layer.self_attn.q_proj.lora_A.default.weight)
        model_loras_A.append(m_layer.self_attn.k_proj.lora_A.default.weight)
        model_loras_A.append(m_layer.self_attn.v_proj.lora_A.default.weight)
        vllm_loras_A .append(v_layer.self_attn.qkv_proj.lora_a_stacked[0])
        vllm_loras_A .append(v_layer.self_attn.qkv_proj.lora_a_stacked[1])
        vllm_loras_A .append(v_layer.self_attn.qkv_proj.lora_a_stacked[2])

        sq = m_layer.self_attn.q_proj.scaling["default"]
        sk = m_layer.self_attn.k_proj.scaling["default"]
        sv = m_layer.self_attn.v_proj.scaling["default"]
        sq = None if sq == 1.0 else sq
        sk = None if sk == 1.0 else sk
        sv = None if sv == 1.0 else sv
        model_loras_B.append( m_layer.self_attn.q_proj.lora_B.default.weight)
        model_loras_B.append( m_layer.self_attn.k_proj.lora_B.default.weight)
        model_loras_B.append( m_layer.self_attn.v_proj.lora_B.default.weight)
        vllm_loras_B .append((v_layer.self_attn.qkv_proj.lora_b_stacked[0], sq,))
        vllm_loras_B .append((v_layer.self_attn.qkv_proj.lora_b_stacked[1], sk,))
        vllm_loras_B .append((v_layer.self_attn.qkv_proj.lora_b_stacked[2], sv,))

        so = m_layer.self_attn.o_proj.scaling["default"]
        so = None if so == 1.0 else so
        model_loras_A.append(m_layer.self_attn.o_proj.lora_A.default.weight)
        vllm_loras_A .append(v_layer.self_attn.o_proj.lora_a_stacked[0])
        model_loras_B.append( m_layer.self_attn.o_proj.lora_B.default.weight)
        vllm_loras_B .append((v_layer.self_attn.o_proj.lora_b_stacked[0], so,))

        model_loras_A.append(m_layer.mlp.gate_proj.lora_A.default.weight)
        model_loras_A.append(m_layer.mlp.gate_proj.lora_A.default.weight)
        vllm_loras_A .append(v_layer.mlp.gate_up_proj.lora_a_stacked[0])
        vllm_loras_A .append(v_layer.mlp.gate_up_proj.lora_a_stacked[1])

        sg = m_layer.mlp.gate_proj.scaling["default"]
        su = m_layer.mlp.  up_proj.scaling["default"]
        sg = None if sg == 1.0 else sg
        su = None if su == 1.0 else su
        model_loras_B.append( m_layer.mlp.gate_proj.lora_B.default.weight)
        model_loras_B.append( m_layer.mlp.gate_proj.lora_B.default.weight)
        vllm_loras_B .append((v_layer.mlp.gate_up_proj.lora_b_stacked[0], sg,))
        vllm_loras_B .append((v_layer.mlp.gate_up_proj.lora_b_stacked[1], su,))

        sd = m_layer.mlp.down_proj.scaling["default"]
        sd = None if sd == 1.0 else sd
        model_loras_A.append(m_layer.mlp.down_proj.lora_A.default.weight)
        vllm_loras_A .append(v_layer.mlp.down_proj.lora_a_stacked[0])
        model_loras_B.append( m_layer.mlp.down_proj.lora_B.default.weight)
        vllm_loras_B .append((v_layer.mlp.down_proj.lora_b_stacked[0], sd,))
    pass

    # Check all shapes
    for model_lora_A, vllm_lora_A in zip(model_loras_A, vllm_loras_A):
        assert(model_lora_A.squeeze().shape == vllm_lora_A.squeeze().shape)
    for model_lora_B, (vllm_lora_B, s,) in zip(model_loras_B, vllm_loras_B):
        assert(model_lora_B.squeeze().shape == vllm_lora_B.squeeze().shape)
    pass

    # Set model items
    model.model_loras_A = model_loras_A
    model.model_loras_B = model_loras_B
    model. vllm_loras_A = vllm_loras_A
    model. vllm_loras_B = vllm_loras_B
    return
pass


def load_lora_directly(model):
    # All Unsloth Zoo code licensed under LGPLv3
    # Load LoRAs directly from model into vLLM internal LoRAs
    model_loras_A = model.model_loras_A
    model_loras_B = model.model_loras_B
    vllm_loras_A  = model. vllm_loras_A
    vllm_loras_B  = model. vllm_loras_B

    for model_lora_A, vllm_lora_A in zip(model_loras_A, vllm_loras_A):
        vllm_lora_A.copy_(model_lora_A, non_blocking = True)
    pass

    # Must also scale B with scaling since vLLM does this
    for model_lora_B, (vllm_lora_B, s) in zip(model_loras_B, vllm_loras_B):
        vllm_lora_B.copy_(model_lora_B, non_blocking = True)
        if s is not None: vllm_lora_B *= s
    pass
pass


@torch.inference_mode
def load_lora(model, save_directory, load_tensors = False):
    # vllm_lora_already_loaded(model)
    # Check internally if model has hot loaded LoRAs
    # if load_tensors and hasattr(model, "saved_vllm_lora_request"):# vllm_lora_already_loaded(model):
    #     if not hasattr(model, "model_loras_A"):
    #         # Prepare vLLM for LoRA direct loading!
    #         prepare_vllm_lora_loading(model)
    #     pass
    #     load_lora_directly(model)
    #     return model.saved_vllm_lora_request
    # pass

    # All Unsloth Zoo code licensed under LGPLv3
    global LORA_REQUEST_ID
    if LORA_REQUEST_ID is None: LORA_REQUEST_ID = 0

    # Check if path exists
    if not os.path.exists(save_directory) or LORA_REQUEST_ID == 0:
        if load_tensors:
            # We need to save and load the config file once!
            model.peft_config["default"].save_pretrained(save_directory)
        elif not os.path.exists(save_directory):
            raise OSError(f"Unsloth: LoRA filepath = {save_directory} does not exist!")
    pass

    from vllm.lora.request import LoRARequest
    if load_tensors:
        # We extract it directly from the model's state_dict
        peft_config = get_peft_config(save_directory)
        state_dict = model.state_dict()
        items = state_dict.items()
        state_dict = {k.replace(".default", ""):v for k, v in items if ".lora_A." in k or ".lora_B." in k}

        # vllm_lora_already_loaded(model)
        lora_request = LoRARequest(str(LORA_REQUEST_ID), LORA_REQUEST_ID, lora_tensors = state_dict, lora_config = peft_config)
        # Warm up LoRA
        # vllm_lora_already_loaded(model)
        # outputs = model.vllm_engine.generate(["Hi!"], use_tqdm = False, lora_request = lora_request)
        # del outputs
        # vllm_lora_already_loaded(model)
        # print("###", LORA_REQUEST_ID)
        # vllm_lora_already_loaded(model)
            # model.saved_vllm_lora_request = lora_request
    else:
        lora_request = LoRARequest(str(LORA_REQUEST_ID), LORA_REQUEST_ID, save_directory)
    pass
    # vllm_lora_already_loaded(model)

    LORA_REQUEST_ID += 1
    # Set model's current LoRA adapater
    # model.vllm_engine.vllm_lora_request = lora_request
    return lora_request
pass


def generate_batches(llm, inputs, n_batches = None, lora_request = None, *args, **kwargs):
    # All Unsloth Zoo code licensed under LGPLv3
    # Cannot just use llm.generate or will OOM - split into batches
    if n_batches is None:
        if "UNSLOTH_VLLM_BATCHES" in os.environ:
            n_batches = int(os.environ["UNSLOTH_VLLM_BATCHES"])
        else:
            free_memory, total_memory = torch.cuda.mem_get_info()
            total_memory_gb = round(total_memory / 1024 / 1024 / 1024, 2)
            if   total_memory_gb <=  8: n_batches = llm.approx_max_num_seqs // 10
            elif total_memory_gb <= 16: n_batches = llm.approx_max_num_seqs // 5
            elif total_memory_gb <= 24: n_batches = llm.approx_max_num_seqs // 2
            else: n_batches = llm.approx_max_num_seqs

            os.environ["UNSLOTH_VLLM_BATCHES"] = str(n_batches)

            if n_batches != llm.approx_max_num_seqs:
                print(f"Unsloth: Will use {n_batches} batches to reduce memory usage for generation!")
        pass
    pass

    # We should disable for now since it might interfere with the reference model in RL
    # if lora_request is None:
    #     if hasattr(llm, "vllm_lora_request"): lora_request = llm.vllm_lora_request
    # pass

    batches = create_batches(inputs, n_batches)
    kwargs["lora_request"] = lora_request
    outputs = []
    for batch in batches:
        outputs = llm.generate(batch, *args, **kwargs)
        outputs += list(outputs)
    pass
    return outputs
pass


def delete_vllm(llm):
    # From https://github.com/vllm-project/vllm/issues/1908
    import ray
    from vllm.distributed.parallel_state import (
        destroy_model_parallel,
        destroy_distributed_environment,
    )
    # Delete the llm object and free the memory
    destroy_model_parallel()
    destroy_distributed_environment()
    del llm.llm_engine.model_executor
    del llm
    with contextlib.suppress(AssertionError):
        torch.distributed.destroy_process_group()
    gc.collect()
    torch.cuda.empty_cache()
    ray.shutdown()
pass


def _test_same_model(model, new_model, input_ids):
    # All Unsloth Zoo code licensed under LGPLv3
    from transformers.models.llama.modeling_llama import (
        apply_rotary_pos_emb,
        ALL_ATTENTION_FUNCTIONS,
    )
    from peft.utils.integrations import dequantize_module_weight as df

    A =     model.model.embed_tokens(input_ids)
    B = new_model.model.embed_tokens(input_ids)
    torch.testing.assert_close(model.model.embed_tokens.weight, new_model.model.embed_tokens.weight)
    torch.testing.assert_close(A, B)

    position_ids = torch.arange(input_ids.shape[1], device = "cuda")
    position_ids = position_ids.repeat((1, input_ids.shape[0]))
    rotary_A =     model.model.rotary_emb(A, position_ids)
    new_rotary = new_model.model.rotary_emb.__class__(new_model.config, device = "cuda")
    rotary_B = new_rotary(B, position_ids)
    torch.testing.assert_close(rotary_A[0], rotary_B[0])
    torch.testing.assert_close(rotary_A[1], rotary_B[1])

    for i, (old, new) in enumerate(zip(model.model.layers, new_model.model.layers)):
        print(i, end = ",")
        residualA = A
        residualB = B
        
        torch.testing.assert_close(old.input_layernorm.weight, new.input_layernorm.weight)
        A = old.input_layernorm(A)
        B = new.input_layernorm(B)

        AA, _ = old.self_attn(A.clone(), attention_mask = None, position_embeddings = rotary_A)
        BB, _ = new.self_attn(B.clone(), attention_mask = None, position_embeddings = rotary_B)
        torch.testing.assert_close(AA, BB, rtol = 0.01, atol = 0.005)
        
        torch.testing.assert_close(df(old.self_attn.q_proj), df(new.self_attn.q_proj))
        torch.testing.assert_close(df(old.self_attn.k_proj), df(new.self_attn.k_proj))
        torch.testing.assert_close(df(old.self_attn.v_proj), df(new.self_attn.v_proj))

        input_shapeA = A.shape[:-1]
        hidden_shapeA = (*input_shapeA, -1, old.self_attn.head_dim)
        QA = old.self_attn.q_proj(A).view(hidden_shapeA).transpose(1, 2)
        KA = old.self_attn.k_proj(A).view(hidden_shapeA).transpose(1, 2)
        VA = old.self_attn.v_proj(A).view(hidden_shapeA).transpose(1, 2)

        input_shapeB = B.shape[:-1]
        hidden_shapeB = (*input_shapeB, -1, new.self_attn.head_dim)
        QB = new.self_attn.q_proj(B).view(hidden_shapeB).transpose(1, 2)
        KB = new.self_attn.k_proj(B).view(hidden_shapeB).transpose(1, 2)
        VB = new.self_attn.v_proj(B).view(hidden_shapeB).transpose(1, 2)
        torch.testing.assert_close(QA, QB, rtol = 0.01, atol = 0.005)
        torch.testing.assert_close(KA, KB, rtol = 0.01, atol = 0.005)
        torch.testing.assert_close(VA, VB, rtol = 0.01, atol = 0.005)

        QA, KA = apply_rotary_pos_emb(QA, KA, *rotary_A)
        QB, KB = apply_rotary_pos_emb(QB, KB, *rotary_B)
        torch.testing.assert_close(QA, QB, rtol = 0.01, atol = 0.005)
        torch.testing.assert_close(KA, KB, rtol = 0.01, atol = 0.005)

        f = ALL_ATTENTION_FUNCTIONS[old.self_attn.config._attn_implementation]
        attentionA, _ = f(old.self_attn, QA, KA, VA,
            attention_mask = None,
            dropout = 0.0 if not old.self_attn.training else old.self_attn.attention_dropout,
            scaling = old.self_attn.scaling,
        )
        f = ALL_ATTENTION_FUNCTIONS[new.self_attn.config._attn_implementation]
        attentionB, _ = f(new.self_attn, QB, KB, VB,
            attention_mask = None,
            dropout = 0.0 if not new.self_attn.training else new.self_attn.attention_dropout,
            scaling = new.self_attn.scaling,
        )
        torch.testing.assert_close(attentionA, attentionB)

        A = attentionA.reshape(*input_shapeA, -1).contiguous()
        A = old.self_attn.o_proj(A)
        B = attentionB.reshape(*input_shapeB, -1).contiguous()
        B = new.self_attn.o_proj(B)
        torch.testing.assert_close(A, B, rtol = 0.01, atol = 0.005)
        torch.testing.assert_close(AA, BB, rtol = 0.01, atol = 0.005)
        torch.testing.assert_close(AA, B, rtol = 0.01, atol = 0.005)
        torch.testing.assert_close(BB, B, rtol = 0.01, atol = 0.005)

        residualA = A
        residualB = B
        torch.testing.assert_close(old.post_attention_layernorm.weight, new.post_attention_layernorm.weight)
        A = old.post_attention_layernorm(A)
        B = new.post_attention_layernorm(B)
        torch.testing.assert_close(A, B, rtol = 0.01, atol = 0.005)

        AA = old.mlp(A.clone())
        BB = new.mlp(B.clone())
        torch.testing.assert_close(AA, BB, rtol = 0.01, atol = 0.005)
        gateA = old.mlp.gate_proj(A)
        gateB = new.mlp.gate_proj(B)
        torch.testing.assert_close(gateA, gateB, rtol = 0.01, atol = 0.005)
        upA = old.mlp.up_proj(A)
        upB = new.mlp.up_proj(B)
        torch.testing.assert_close(upA, upB, rtol = 0.01, atol = 0.005)
        A = old.mlp.act_fn(gateA) * upA
        B = new.mlp.act_fn(gateB) * upB
        A = old.mlp.down_proj(A)
        B = new.mlp.down_proj(B)
        torch.testing.assert_close(A, B, rtol = 0.01, atol = 0.005)
        torch.testing.assert_close(AA, BB, rtol = 0.01, atol = 0.005)
        torch.testing.assert_close(AA, A, rtol = 0.01, atol = 0.005)
        torch.testing.assert_close(BB, B, rtol = 0.01, atol = 0.005)

        A = residualA + A
        B = residualB + B
        torch.testing.assert_close(A, B, rtol = 0.01, atol = 0.005)

        B = A.clone()
    pass

    A =     model.model.norm(A)
    B = new_model.model.norm(B)
    torch.testing.assert_close(A, B)

    torch.testing.assert_close(model.lm_head.weight, new_model.lm_head.weight)
    A =     model.lm_head(A)
    B = new_model.lm_head(B)
    torch.testing.assert_close(A, B)
    return
pass


@torch.inference_mode
def _test_get_vllm_state_dict(
    model_name = "unsloth/Llama-3.2-3B-Instruct-unsloth-bnb-4bit",
    dtype = torch.float16,
    gpu_memory_utilization = 0.7,
    counts = 100,
    conservativeness = 1.0,
    float8_kv_cache = False,
):
    # All Unsloth Zoo code licensed under LGPLv3
    # Check if model is allowed to be used in vLLM
    gc.collect()
    torch.cuda.empty_cache()

    from transformers import AutoConfig
    config = AutoConfig.from_pretrained(
        model_name,
        token = None,
        revision = None,
        trust_remote_code = False,
        attn_implementation = "sdpa",
    )
    if not vllm_dynamic_quant_supported(model_name, config):
        raise NotImplementedError(f"Unsloth: Dynamic quant of {model_name} not supported in vLLM")

    from transformers import AutoModelForCausalLM, BitsAndBytesConfig
    bnb_config = None
    load_in_4bit = model_name.lower().endswith("-bnb-4bit")
    if load_in_4bit:
        bnb_config = BitsAndBytesConfig(
            load_in_4bit              = True,
            bnb_4bit_use_double_quant = True,
            bnb_4bit_quant_type       = "nf4",
            bnb_4bit_compute_dtype    = dtype,
        )
    pass
    kwargs = dict()
    if load_in_4bit: kwargs["quantization_config"] = bnb_config
    # Must patch BnB compute_dtype since it's forced to bfloat16!
    patch_bitsandbytes_quant_state()
    # patch_bitsandbytes_compute_dtype(dtype)
    model = AutoModelForCausalLM.from_pretrained(
        model_name,
        device_map          = "sequential",
        torch_dtype         = dtype,
        attn_implementation = "sdpa",
        **kwargs,
    )
    # unpatch_bitsandbytes_compute_dtype()
    for param in model.parameters():
        param.requires_grad_(False)
    model, _ = patch_model_and_tokenizer(model, None)

    llm = load_vllm(
        model_name             = model_name,
        config                 = config,
        gpu_memory_utilization = gpu_memory_utilization,
        max_seq_length         = 2048,
        dtype                  = dtype,
        disable_log_stats      = False,
        float8_kv_cache        = float8_kv_cache,
        conservativeness       = conservativeness,
    )

    state_dict, quant_state_dict = get_vllm_state_dict(
        llm,
        return_state_dict = True,
        config = config,
    )
    assert_same_state_dict(model.state_dict(), state_dict)

    new_model = convert_vllm_to_huggingface(quant_state_dict, config, dtype)
    assert_same_state_dict(model.state_dict(), new_model.state_dict())

    # Run the model as well
    from transformers import AutoTokenizer
    tokenizer = AutoTokenizer.from_pretrained(model_name)
    messages = [
        [{"role": "user", "content": "Continue the fibonnaci sequence: 1, 1, 2, 3, 5, 8,"},],
        [{"role": "user", "content": "Write a long poem about the world."},],
        [{"role": "user", "content": "What is the capital of France? Describe it."},],
        [{"role": "user", "content": "Why is the sky blue?"},],
        [{"role": "user", "content": "Explain Newton's third law of motion."},],
        [{"role": "user", "content": "Why is spacetime bent?"},],
        [{"role": "user", "content": "Explain heliocentricism."},],
        [{"role": "user", "content": "Derive the formula for an infinite sum of 1, 1/2, 1/4, 1/8 and so on."},],
    ]*counts
    inputs = tokenizer.apply_chat_template(
        messages,
        tokenize = False,
        add_generation_prompt = True, # Must add for generation
        padding = True,
    )

    from vllm import SamplingParams
    sampling_params = SamplingParams(
        # temperature = 1.5,
        # min_p = 0.1,
        temperature = 0.8,
        top_p = 0.95,
        logprobs = 0,
        prompt_logprobs = 0,
        max_tokens = 256,
    )

    # Cannot just use llm.generate or OOM - split into batches
    batches = create_batches(inputs, llm.approx_max_num_seqs)
    completion_ids = []
    for batch in batches:
        outputs = llm.generate(batch, sampling_params)
        completion_ids.extend(out.token_ids for completions in outputs for out in completions.outputs)
    pass
    del completion_ids

    # Check all hidden states manually
    input_ids = tokenizer(inputs[0], add_special_tokens = False, return_tensors = "pt")
    input_ids = input_ids["input_ids"].to("cuda", non_blocking = True)
    _test_same_model(model, new_model, input_ids)

    delete_vllm(llm)

    # Delete model as well
    model.model.embed_tokens.weight = None
    new_model.model.embed_tokens.weight = None

    for i in range(len(model.model.layers)):
        model.model.layers[i] = None
        new_model.model.layers[i] = None
    pass

    model.model.norm.weight = None
    new_model.model.norm.weight = None
    model.lm_head.weight = None
    new_model.lm_head.weight = None
    model.model = None
    new_model.model = None
    del model
    del new_model

    for _ in range(3):
        gc.collect()
        torch.cuda.empty_cache()
pass


def test_get_vllm_state_dict():
    # All Unsloth Zoo code licensed under LGPLv3
    patch_vllm()

    free_memory, total_memory = torch.cuda.mem_get_info()

    model_names = [
        ("unsloth/Llama-3.2-1B-Instruct-bnb-4bit", 100,),
        ("unsloth/Llama-3.2-1B-Instruct-unsloth-bnb-4bit", 100,),
        ("unsloth/Llama-3.2-3B-Instruct-unsloth-bnb-4bit", 50,),
    ]
    bfloat16_dtype = torch.float16
    if total_memory >= 40 * 1000 * 1000 * 1000:
        model_names += [
            ("unsloth/Qwen2.5-3B-Instruct", 50,),
            ("unsloth/Llama-3.2-1B-Instruct-bnb-4bit", 100,),
            ("unsloth/meta-Llama-3.1-8B-Instruct-unsloth-bnb-4bit", 25,),
            ("unsloth/Qwen2.5-7B-Instruct-bnb-4bit", 25,),
        ]
        bfloat16_dtype = torch.bfloat16
    pass

    for i, (model_name, counts,) in enumerate(model_names):
        gc.collect()
        torch.cuda.empty_cache()
        dtype = torch.float16 if i % 2 == 0 else bfloat16_dtype
        print(f"##### Testing {model_name} with dtype = {dtype} #####")
        if bfloat16_dtype == torch.float16:
            counts = counts // 4
            conservativeness = 0.8
            float8_kv_cache = True
            gpu_memory_utilization = 0.5
        else:
            conservativeness = 1.0
            float8_kv_cache = True
            gpu_memory_utilization = 0.7
        try:
            _test_get_vllm_state_dict(
                model_name = model_name,
                dtype = dtype,
                gpu_memory_utilization = gpu_memory_utilization,
                counts = counts,
                conservativeness = conservativeness,
                float8_kv_cache = float8_kv_cache,
            )
        except Exception as error:
            error = str(error)
            raise RuntimeError(f"[{model_name}]\n{error}")
        gc.collect()
        torch.cuda.empty_cache()
    pass
pass

# Unsloth Zoo - Utilities for Unsloth
# Copyright 2023-present Daniel Han-Chen, Michael Han-Chen & the Unsloth team. All rights reserved.
#
# This program is free software: you can redistribute it and/or modify
# it under the terms of the GNU Lesser General Public License as published by
# the Free Software Foundation, either version 3 of the License, or
# (at your option) any later version.
#
# This program is distributed in the hope that it will be useful,
# but WITHOUT ANY WARRANTY; without even the implied warranty of
# MERCHANTABILITY or FITNESS FOR A PARTICULAR PURPOSE.  See the
# GNU General Public License for more details.
#
# You should have received a copy of the GNU Lesser General Public License
# along with this program.  If not, see <https://www.gnu.org/licenses/>.<|MERGE_RESOLUTION|>--- conflicted
+++ resolved
@@ -900,9 +900,6 @@
         # os.environ["VLLM_ALLOW_RUNTIME_LORA_UPDATING"] = "1"
     pass
 
-<<<<<<< HEAD
-    from vllm import LLM, LLMEngine, AsyncLLMEngine, AsyncEngineArgs, EngineArgs
-=======
     # Prefix Caching fails for V100, Titan X CUDA Compute Capability 7.0
     # See https://github.com/huggingface/trl/issues/2798
     major_version, minor_version = torch.cuda.get_device_capability()
@@ -919,8 +916,7 @@
             os.environ["VLLM_USE_V1"] = "1"
     pass
 
-    from vllm import LLM, LLMEngine, AsyncLLMEngine, EngineArgs
->>>>>>> 2fb83f00
+    from vllm import LLM, LLMEngine, AsyncLLMEngine, EngineArgs, AsyncEngineArgs
 
     # Default vLLM max_num_seqs is 256
     approx_max_num_seqs = 256
