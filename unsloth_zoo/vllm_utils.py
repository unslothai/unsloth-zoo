--- conflicted
+++ resolved
@@ -88,7 +88,7 @@
         # Allow certain layers to not be quantized
         components = set(".".join(components[:i+1]) for i in range(len(components)))
         unsloth_check = len(set(llm_int8_skip_modules) & components) != 0
-        
+
         return vllm_check or unsloth_check
     pass
 
@@ -246,7 +246,7 @@
         import vllm.transformers_utils.tokenizer
         vllm.transformers_utils.tokenizer.get_lora_tokenizer = _return_nothing
         vllm.transformers_utils.tokenizer.get_lora_tokenizer_async = _return_nothing
-        
+
         try:
             import vllm.transformers_utils.tokenizer_group.tokenizer_group
             vllm.transformers_utils.tokenizer_group.tokenizer_group.get_lora_tokenizer = _return_nothing
@@ -482,10 +482,10 @@
                 data.cpu_backup_tensor = cpu_backup_tensor
                 cpu_offloads += 1
             logger.debug(f"data's tag is {data.tag} and is offloaded to cpu? {data.tag in offload_tags}")
-            
+
             unmap_and_release(handle)
             true_offloads += 1
-        
+
 
         logger.debug(f'CPU offloads {cpu_offloads} true offloads {true_offloads} total {total_offloads}')
         gc.collect()
@@ -494,16 +494,16 @@
     def wake_up(self, tags: Optional[List[str]] = None) -> None:
         """
         Wake up the allocator from sleep mode.
-        All data that is previously offloaded will be loaded back to GPU 
+        All data that is previously offloaded will be loaded back to GPU
         memory, and the rest of the data will have empty memory.
-        
+
         :param tags: The tags of the memory allocation that will be loaded
             back to GPU memory. If None, all memory allocation will be loaded
             back to GPU memory.
         """
         delete_memory()
         for ptr, data in self.pointer_to_data.items():
-            if data.tag == "weights": 
+            if data.tag == "weights":
                 # In unsloth's case we have weights managed by unsloth. So we neither offload/delete them nor onload/create them here.
                 continue
             if tags is None or data.tag in tags:
@@ -579,9 +579,9 @@
     if "quantization_config" not in config: return True
 
     llm_int8_skip_modules = config.quantization_config.get("llm_int8_skip_modules", {})
-    
+
     # Only allow layer modules ie model.layers.1.mlp or model.layers.1.self_attn
-    
+
     # Exclude model.layers.27.mlp.gate_proj
     parent_llm_int8_skip_modules = []
     for module in llm_int8_skip_modules:
@@ -707,7 +707,7 @@
 
             proj = vllm_internal_model.layers[kk].cross_attn.o_proj
             get_state_dict(f"model.layers.{kk}.cross_attn.o_proj", 0, state_dict, proj)
-            
+
         else:
             proj = vllm_internal_model.layers[kk].self_attn.qkv_proj
             get_state_dict(f"model.layers.{kk}.self_attn.q_proj", 0, state_dict, proj)
@@ -812,7 +812,6 @@
 
     # Set attention module head_dim
     # Otherwise will get error if (head_dim)**-0.5 is seen like in Qwen
-<<<<<<< HEAD
     try:
         head_dim = getattr(config, "head_dim", config.hidden_size // config.num_attention_heads)
     except:
@@ -835,18 +834,6 @@
         )
     pass
     new_model = new_model.to(device = "cuda:0", dtype = dtype)
-=======
-    head_dim = getattr(config, "head_dim", config.hidden_size // config.num_attention_heads)
-    new_config.update({"head_dim" : head_dim})
-
-    from transformers import AutoModelForCausalLM
-    new_model = AutoModelForCausalLM.from_config(
-        new_config,
-        attn_implementation = "eager",
-    )
-    new_model = new_model.to(device = get_target_device(), dtype = dtype)
-
->>>>>>> b9cdc7a4
     return new_model
 pass
 
@@ -933,12 +920,7 @@
             if f"{layer_name}.weight.quant_state" in quant_state_dict:
                 # Layer is quantized!
                 quant_state = quant_state_dict[f"{layer_name}.weight.quant_state"]
-<<<<<<< HEAD
-                layer = Linear4bit(0, 0, device = "cuda:0", bias = has_bias, compute_dtype = compute_dtype, **kwargs)
-=======
-                n_layers = config.num_hidden_layers
                 layer = Linear4bit(0, 0, device = get_target_device(), bias = has_bias, compute_dtype = compute_dtype, **kwargs)
->>>>>>> b9cdc7a4
                 layer.in_features  = quant_state.shape[1]
                 layer.out_features = quant_state.shape[0]
                 layer.weight = Params4bit(data = weight, requires_grad = False, **kwargs)
@@ -963,7 +945,7 @@
                 exec(f"new_model.{layer_name}.weight = weight")
                 continue
             pass
-            
+
             # Convert model.layers.0.self_attn.q_proj to model.layers[0].self_attn.q_proj
             layer_name = re.sub(r"\.([\d]{1,})\.", r"[\1].", layer_name)
             exec(f"new_model.model.language_model.{layer_name} = layer") if hasattr(new_model, "model") and hasattr(new_model.model, "language_model") else exec(f"new_model.{layer_name} = layer")
@@ -1017,14 +999,8 @@
     for module in new_model.modules():
         if hasattr(module, "rotary_emb"):
             module.rotary_emb = module.rotary_emb.__class__(
-<<<<<<< HEAD
                 config = config.text_config if hasattr(config, "text_config") else config,
-                device = "cuda:0",
-=======
-                config = config,
                 device = get_target_device(),
-
->>>>>>> b9cdc7a4
             )
         pass
     pass
@@ -1044,7 +1020,7 @@
 
 
 def approximate_vllm_memory_usage(
-    config, 
+    config,
     max_seq_length = 2048,
     gpu_memory_utilization = 0.8,
     enable_lora = True,
@@ -1186,7 +1162,7 @@
     max_num_batched_tokens, approx_max_num_seqs, \
     actual_gpu_memory_utilization, memory_left_for_kv_cache_gb = \
     approximate_vllm_memory_usage(
-        mem_config, 
+        mem_config,
         max_seq_length = max_seq_length,
         gpu_memory_utilization = gpu_memory_utilization,
         enable_lora = enable_lora,
@@ -1448,7 +1424,7 @@
             error = str(error)
             if trials >= 2:
                 raise RuntimeError(error)
-            
+
             if "gpu_memory_utilization" in error or "memory" in error:
                 approx_max_num_seqs = int(approx_max_num_seqs * 0.75)
                 engine_args["max_num_seqs"] = approx_max_num_seqs
@@ -1529,7 +1505,7 @@
     model_loras_A, model_loras_B = [], []
     vllm_loras_A,  vllm_loras_B  = [], []
     vllm_model = model.vllm_engine.llm_engine.model_executor.driver_worker.model_runner.model
-    
+
     # Go through all layers!
     for v_layer, m_layer in zip(vllm_model .model.layers, model.model.model.layers):
         model_loras_A.append(m_layer.self_attn.q_proj.lora_A.default.weight)
@@ -1816,7 +1792,7 @@
         print(i, end = ",")
         residualA = A
         residualB = B
-        
+
         torch.testing.assert_close(old.input_layernorm.weight, new.input_layernorm.weight)
         A = old.input_layernorm(A)
         B = new.input_layernorm(B)
@@ -1824,7 +1800,7 @@
         AA, _ = old.self_attn(A.clone(), attention_mask = None, position_embeddings = rotary_A)
         BB, _ = new.self_attn(B.clone(), attention_mask = None, position_embeddings = rotary_B)
         torch.testing.assert_close(AA, BB, rtol = 0.01, atol = 0.005)
-        
+
         torch.testing.assert_close(df(old.self_attn.q_proj), df(new.self_attn.q_proj))
         torch.testing.assert_close(df(old.self_attn.k_proj), df(new.self_attn.k_proj))
         torch.testing.assert_close(df(old.self_attn.v_proj), df(new.self_attn.v_proj))
