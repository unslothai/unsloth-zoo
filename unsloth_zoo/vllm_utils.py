--- conflicted
+++ resolved
@@ -47,15 +47,12 @@
 import inspect
 from functools import partial
 from .utils import _get_dtype
-<<<<<<< HEAD
 from .empty_model import *
-=======
 from .hf_utils import (
     dtype_from_config,
     add_dtype_kwargs,
     set_dtype_in_config,
 )
->>>>>>> fcb6ac34
 from .patching_utils import patch_model_and_tokenizer
 from .temporary_patches.common import (
     get_torch_compile_options,
@@ -1009,14 +1006,9 @@
 def convert_vllm_to_huggingface(quant_state_dict, config, dtype = torch.float16, bnb_config = None, is_vision_model = False):
     # All Unsloth Zoo code licensed under LGPLv3
     # Unmerges vLLM modules to create HF compatible model
-<<<<<<< HEAD
-    config.update({"torch_dtype" : dtype}) # Do not use config file's dtype!
+    set_dtype_in_config(config, dtype)
     new_model, original_meta_model, layer_names, layer_count = create_empty_model(config, dtype, is_vision_model)
     new_model = new_model.to(device = get_target_device(), dtype = dtype)
-=======
-    set_dtype_in_config(config, dtype)
-    new_model = create_empty_causal_lm(config, dtype)
->>>>>>> fcb6ac34
     quantization_config = getattr(config, "quantization_config", {})
     kwargs = dict()
     compute_dtype = dtype  # Do not use config file's dtype!
@@ -1146,7 +1138,6 @@
     if original_meta_model is not None:
         copy_attributes(original_meta_model, new_model)
 
-<<<<<<< HEAD
     # # Set config on model and modules using clean approach
     # new_model.config = config
     # for module in new_model.modules():
@@ -1155,47 +1146,6 @@
     # for param in new_model.parameters():
     #     if hasattr(param, "config"):
     #         param.config = config
-=======
-    # Fix up config items with correct items
-    config_as_dict = config.to_dict()
-    # dtype is a ready only attribute on hf modules
-    if 'dtype' in config_as_dict:
-        config_as_dict.pop("dtype")
-
-    def _set_attribute(instance, key, value):
-        did_set = False
-        err1, err2 = "", ""
-        try:
-            if hasattr(instance, key): setattr(instance, key, value)
-            did_set = True
-        except Exception as e:
-            err1 = str(e)
-            did_set = False
-        if not did_set:
-            try:
-                if hasattr(instance, key): exec(f"instance.{key} = {value}")
-                did_set = True
-            except Exception as e:
-                err2 = str(e)
-                if os.environ.get("UNSLOTH_ENABLE_LOGGING", "0") == "1":
-                    print(f"Unsloth: Failed to set {key} in {type(instance)} with two errors: {err1} and {err2}")
-
-    for module in new_model.modules():
-        for key, value in config_as_dict.items():
-            _set_attribute(module, key, value)
-        _set_attribute(module, "config", config)
-    pass
-    for param in new_model.parameters():
-        for key, value in config_as_dict.items():
-            _set_attribute(param, key, value)
-        _set_attribute(param, "config", config)
-    pass
-    module = new_model
-    for key, value in config_as_dict.items():
-        _set_attribute(module, key, value)
-    pass
-    _set_attribute(new_model, "config", config)
->>>>>>> fcb6ac34
 
     text_config = getattr(config, "text_config", config) #try using text config for VLMs
     # Fix up rotary_emb by re-initing them
